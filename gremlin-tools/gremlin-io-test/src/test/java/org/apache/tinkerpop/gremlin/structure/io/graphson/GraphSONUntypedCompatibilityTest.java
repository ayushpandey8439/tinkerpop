/*
 * Licensed to the Apache Software Foundation (ASF) under one
 * or more contributor license agreements.  See the NOTICE file
 * distributed with this work for additional information
 * regarding copyright ownership.  The ASF licenses this file
 * to you under the Apache License, Version 2.0 (the
 * "License"); you may not use this file except in compliance
 * with the License.  You may obtain a copy of the License at
 *
 * http://www.apache.org/licenses/LICENSE-2.0
 *
 * Unless required by applicable law or agreed to in writing,
 * software distributed under the License is distributed on an
 * "AS IS" BASIS, WITHOUT WARRANTIES OR CONDITIONS OF ANY
 * KIND, either express or implied.  See the License for the
 * specific language governing permissions and limitations
 * under the License.
 */
package org.apache.tinkerpop.gremlin.structure.io.graphson;

import org.apache.tinkerpop.gremlin.driver.ser.AbstractGraphSONMessageSerializerV1d0;
import org.apache.tinkerpop.gremlin.structure.io.AbstractUntypedCompatibilityTest;
import org.apache.tinkerpop.gremlin.structure.io.Compatibility;
import org.apache.tinkerpop.gremlin.tinkergraph.structure.TinkerIoRegistryV1d0;
import org.apache.tinkerpop.gremlin.tinkergraph.structure.TinkerIoRegistryV2d0;
import org.apache.tinkerpop.shaded.jackson.databind.ObjectMapper;
import org.junit.runner.RunWith;
import org.junit.runners.Parameterized;

import java.util.Arrays;

/**
 * @author Stephen Mallette (http://stephen.genoprime.com)
 */
@RunWith(Parameterized.class)
public class GraphSONUntypedCompatibilityTest extends AbstractUntypedCompatibilityTest {

    private static ObjectMapper mapperV1 = GraphSONMapper.build().
            addRegistry(TinkerIoRegistryV1d0.instance()).
            addCustomModule(new AbstractGraphSONMessageSerializerV1d0.GremlinServerModule()).
            version(GraphSONVersion.V1_0).create().createMapper();

    private static ObjectMapper mapperV2 = GraphSONMapper.build().
                    addRegistry(TinkerIoRegistryV2d0.instance()).
                    typeInfo(TypeInfo.NO_TYPES).
                    addCustomModule(GraphSONXModuleV2d0.build().create(false)).
                    addCustomModule(new org.apache.tinkerpop.gremlin.driver.ser.AbstractGraphSONMessageSerializerV2d0.GremlinServerModule()).
                    version(GraphSONVersion.V2_0).create().createMapper();

    @Parameterized.Parameters(name = "expect({0})")
    public static Iterable<Object[]> data() {
        return Arrays.asList(new Object[][]{
                {GraphSONCompatibility.V1D0_3_2_3, mapperV1 },
                {GraphSONCompatibility.V2D0_NO_TYPE_3_2_3, mapperV2 },
                {GraphSONCompatibility.V1D0_3_2_4, mapperV1 },
                {GraphSONCompatibility.V2D0_NO_TYPE_3_2_4, mapperV2 },
                {GraphSONCompatibility.V1D0_3_2_5, mapperV1 },
                {GraphSONCompatibility.V2D0_NO_TYPE_3_2_5, mapperV2 },
                {GraphSONCompatibility.V1D0_3_2_6, mapperV1 },
                {GraphSONCompatibility.V2D0_NO_TYPE_3_2_6, mapperV2 },
                {GraphSONCompatibility.V1D0_3_2_7, mapperV1 },
                {GraphSONCompatibility.V2D0_NO_TYPE_3_2_7, mapperV2 },
                {GraphSONCompatibility.V1D0_3_2_8, mapperV1 },
                {GraphSONCompatibility.V2D0_NO_TYPE_3_2_8, mapperV2 },
                {GraphSONCompatibility.V1D0_3_2_9, mapperV1 },
                {GraphSONCompatibility.V2D0_NO_TYPE_3_2_9, mapperV2 },
                {GraphSONCompatibility.V1D0_3_2_10, mapperV1 },
                {GraphSONCompatibility.V2D0_NO_TYPE_3_2_10, mapperV2 },
                {GraphSONCompatibility.V1D0_3_3_0, mapperV1 },
                {GraphSONCompatibility.V2D0_NO_TYPE_3_3_0, mapperV2 },
                {GraphSONCompatibility.V1D0_3_3_1, mapperV1 },
                {GraphSONCompatibility.V2D0_NO_TYPE_3_3_1, mapperV2 },
                {GraphSONCompatibility.V1D0_3_3_2, mapperV1 },
                {GraphSONCompatibility.V2D0_NO_TYPE_3_3_2, mapperV2 },
                {GraphSONCompatibility.V1D0_3_3_3, mapperV1 },
                {GraphSONCompatibility.V2D0_NO_TYPE_3_3_3, mapperV2 },
                {GraphSONCompatibility.V1D0_3_3_4, mapperV1 },
                {GraphSONCompatibility.V2D0_NO_TYPE_3_3_4, mapperV2 },
                {GraphSONCompatibility.V1D0_3_3_5, mapperV1 },
                {GraphSONCompatibility.V2D0_NO_TYPE_3_3_5, mapperV2 },
                {GraphSONCompatibility.V1D0_3_3_6, mapperV1 },
                {GraphSONCompatibility.V2D0_NO_TYPE_3_3_6, mapperV2 },
                {GraphSONCompatibility.V1D0_3_3_7, mapperV1 },
                {GraphSONCompatibility.V2D0_NO_TYPE_3_3_7, mapperV2 },
                {GraphSONCompatibility.V1D0_3_3_8, mapperV1 },
                {GraphSONCompatibility.V2D0_NO_TYPE_3_3_8, mapperV2 },
                {GraphSONCompatibility.V1D0_3_3_9, mapperV1 },
                {GraphSONCompatibility.V2D0_NO_TYPE_3_3_9, mapperV2 },
<<<<<<< HEAD
                {GraphSONCompatibility.V1D0_3_4_0, mapperV1 },
                {GraphSONCompatibility.V2D0_NO_TYPE_3_4_0, mapperV2 },
                {GraphSONCompatibility.V1D0_3_4_1, mapperV1 },
                {GraphSONCompatibility.V2D0_NO_TYPE_3_4_1, mapperV2 },
                {GraphSONCompatibility.V1D0_3_4_2, mapperV1 },
                {GraphSONCompatibility.V2D0_NO_TYPE_3_4_2, mapperV2 },
                {GraphSONCompatibility.V1D0_3_4_3, mapperV1 },
                {GraphSONCompatibility.V2D0_NO_TYPE_3_4_3, mapperV2 },
                {GraphSONCompatibility.V1D0_3_4_4, mapperV1 },
                {GraphSONCompatibility.V2D0_NO_TYPE_3_4_4, mapperV2 },
                {GraphSONCompatibility.V1D0_3_4_5, mapperV1 },
                {GraphSONCompatibility.V2D0_NO_TYPE_3_4_5, mapperV2 },
                {GraphSONCompatibility.V1D0_3_4_6, mapperV1 },
                {GraphSONCompatibility.V2D0_NO_TYPE_3_4_6, mapperV2 }
=======
                {GraphSONCompatibility.V1D0_3_3_10, mapperV1 },
                {GraphSONCompatibility.V2D0_NO_TYPE_3_3_10, mapperV2 },
                {GraphSONCompatibility.V1D0_3_3_11, mapperV1 },
                {GraphSONCompatibility.V2D0_NO_TYPE_3_3_11, mapperV2 }
>>>>>>> a4c44e87
        });
    }

    @Parameterized.Parameter(value = 0)
    public Compatibility compatibility;

    @Parameterized.Parameter(value = 1)
    public ObjectMapper mapper;

    @Override
    public <T> T read(final byte[] bytes, final Class<T> clazz) throws Exception {
        return mapper.readValue(bytes, clazz);
    }

    @Override
    public byte[] write(final Object o, final Class<?> clazz) throws Exception  {
        return mapper.writeValueAsBytes(o);
    }

    @Override
    public Compatibility getCompatibility() {
        return compatibility;
    }
}<|MERGE_RESOLUTION|>--- conflicted
+++ resolved
@@ -86,7 +86,10 @@
                 {GraphSONCompatibility.V2D0_NO_TYPE_3_3_8, mapperV2 },
                 {GraphSONCompatibility.V1D0_3_3_9, mapperV1 },
                 {GraphSONCompatibility.V2D0_NO_TYPE_3_3_9, mapperV2 },
-<<<<<<< HEAD
+                {GraphSONCompatibility.V1D0_3_3_10, mapperV1 },
+                {GraphSONCompatibility.V2D0_NO_TYPE_3_3_10, mapperV2 },
+                {GraphSONCompatibility.V1D0_3_3_11, mapperV1 },
+                {GraphSONCompatibility.V2D0_NO_TYPE_3_3_11, mapperV2 },
                 {GraphSONCompatibility.V1D0_3_4_0, mapperV1 },
                 {GraphSONCompatibility.V2D0_NO_TYPE_3_4_0, mapperV2 },
                 {GraphSONCompatibility.V1D0_3_4_1, mapperV1 },
@@ -101,12 +104,6 @@
                 {GraphSONCompatibility.V2D0_NO_TYPE_3_4_5, mapperV2 },
                 {GraphSONCompatibility.V1D0_3_4_6, mapperV1 },
                 {GraphSONCompatibility.V2D0_NO_TYPE_3_4_6, mapperV2 }
-=======
-                {GraphSONCompatibility.V1D0_3_3_10, mapperV1 },
-                {GraphSONCompatibility.V2D0_NO_TYPE_3_3_10, mapperV2 },
-                {GraphSONCompatibility.V1D0_3_3_11, mapperV1 },
-                {GraphSONCompatibility.V2D0_NO_TYPE_3_3_11, mapperV2 }
->>>>>>> a4c44e87
         });
     }
 
