--- conflicted
+++ resolved
@@ -6,6 +6,7 @@
 import com.tinkerpop.gremlin.process.T;
 import com.tinkerpop.gremlin.structure.Direction;
 import com.tinkerpop.gremlin.structure.Edge;
+import com.tinkerpop.gremlin.structure.Element;
 import com.tinkerpop.gremlin.structure.Graph;
 import com.tinkerpop.gremlin.structure.Vertex;
 import com.tinkerpop.gremlin.structure.io.GraphReader;
@@ -140,17 +141,9 @@
             if (hasSomeVertices) {
                 while (!input.eof()) {
                     final List<Object> vertexArgs = new ArrayList<>();
-<<<<<<< HEAD
                     final DetachedVertex current = (DetachedVertex) kryo.readClassAndObject(input);
-                    vertexArgs.addAll(Arrays.asList(Element.ID, current.id()));
-                    vertexArgs.addAll(Arrays.asList(Element.LABEL, current.label()));
-=======
-                    final Object current = kryo.readClassAndObject(input);
-                    vertexArgs.addAll(Arrays.asList(T.id, current));
-
-                    vertexArgs.addAll(Arrays.asList(T.label, input.readString()));
-                    readElementProperties(input, vertexArgs);
->>>>>>> f75fc1af
+                    vertexArgs.addAll(Arrays.asList(T.id, current.id()));
+                    vertexArgs.addAll(Arrays.asList(T.label, current.label()));
 
                     final Vertex v = graph.addVertex(vertexArgs.toArray());
 
@@ -188,11 +181,7 @@
             }
         } catch (Exception ex) {
             // rollback whatever portion failed
-<<<<<<< HEAD
             ex.printStackTrace();
-=======
-            //ex.printStackTrace();
->>>>>>> f75fc1af
             graph.tx().rollback();
             throw new IOException(ex);
         }
@@ -204,11 +193,7 @@
             graph.tx().commit();
         } catch (Exception ex) {
             // rollback whatever portion failed
-<<<<<<< HEAD
             ex.printStackTrace();
-=======
-            //ex.printStackTrace();
->>>>>>> f75fc1af
             graph.tx().rollback();
             throw new IOException(ex);
         } finally {
@@ -315,15 +300,10 @@
                 final Vertex vOut = graphToWriteTo.v(detachedEdge.iterators().vertices(Direction.OUT).next().id());
                 final Vertex inV = graphToWriteTo.v(detachedEdge.iterators().vertices(Direction.IN).next().id());
 
-<<<<<<< HEAD
                 detachedEdge.iterators().properties().forEachRemaining(p -> edgeArgs.addAll(Arrays.asList(p.key(), p.value())));
                 detachedEdge.iterators().hiddens().forEachRemaining(p -> edgeArgs.addAll(Arrays.asList(Graph.Key.hide(p.key()), p.value())));
-=======
-                final Object edgeId = kryo.readClassAndObject(input);
-                edgeArgs.addAll(Arrays.asList(T.id, edgeId));
->>>>>>> f75fc1af
-
-                edgeArgs.addAll(Arrays.asList(Element.ID, detachedEdge.id()));
+
+                edgeArgs.addAll(Arrays.asList(T.id, detachedEdge.id()));
 
                 vOut.addEdge(detachedEdge.label(), inV, edgeArgs.toArray());
 
@@ -350,6 +330,8 @@
     public static class Builder {
         private File tempFile;
         private long batchSize = BatchGraph.DEFAULT_BUFFER_SIZE;
+
+        // todo: uh - does this work??
         private String vertexIdKey = T.id.getAccessor();
         private String edgeIdKey = T.id.getAccessor();
 
