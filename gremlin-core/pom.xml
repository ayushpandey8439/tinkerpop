<!--
Licensed to the Apache Software Foundation (ASF) under one or more
contributor license agreements.  See the NOTICE file distributed with
this work for additional information regarding copyright ownership.
The ASF licenses this file to You under the Apache License, Version 2.0
(the "License"); you may not use this file except in compliance with
the License.  You may obtain a copy of the License at

  http://www.apache.org/licenses/LICENSE-2.0

Unless required by applicable law or agreed to in writing, software
distributed under the License is distributed on an "AS IS" BASIS,
WITHOUT WARRANTIES OR CONDITIONS OF ANY KIND, either express or implied.
See the License for the specific language governing permissions and
limitations under the License.
-->
<project xmlns="http://maven.apache.org/POM/4.0.0" xmlns:xsi="http://www.w3.org/2001/XMLSchema-instance"
         xsi:schemaLocation="http://maven.apache.org/POM/4.0.0 http://maven.apache.org/maven-v4_0_0.xsd">
    <modelVersion>4.0.0</modelVersion>
    <parent>
        <groupId>org.apache.tinkerpop</groupId>
        <artifactId>tinkerpop</artifactId>
        <version>3.6.5-SNAPSHOT</version>
    </parent>
    <artifactId>gremlin-core</artifactId>
    <name>Apache TinkerPop :: Gremlin Core</name>
    <dependencies>
        <dependency>
            <groupId>org.apache.tinkerpop</groupId>
            <artifactId>gremlin-shaded</artifactId>
            <version>${project.version}</version>
        </dependency>
        <dependency>
            <groupId>org.apache.tinkerpop</groupId>
            <artifactId>gremlin-language</artifactId>
            <version>${project.version}</version>
        </dependency>
        <dependency>
            <groupId>org.apache.commons</groupId>
            <artifactId>commons-configuration2</artifactId>
        </dependency>
        <dependency>
            <groupId>commons-beanutils</groupId>
            <artifactId>commons-beanutils</artifactId>
        </dependency>
        <dependency>
            <groupId>commons-collections</groupId>
            <artifactId>commons-collections</artifactId>
        </dependency>
        <dependency>
            <groupId>org.apache.commons</groupId>
            <artifactId>commons-lang3</artifactId>
        </dependency>
        <dependency>
            <groupId>org.yaml</groupId>
            <artifactId>snakeyaml</artifactId>
            <version>${snakeyaml.version}</version>
        </dependency>
        <dependency>
            <groupId>com.carrotsearch</groupId>
            <artifactId>hppc</artifactId>
            <version>0.7.1</version>
        </dependency>
        <dependency>
<<<<<<< HEAD
            <groupId>com.jcabi</groupId>
            <artifactId>jcabi-manifests</artifactId>
            <version>${jcabi.version}</version>
            <exclusions>
                <exclusion>
                    <groupId>org.mockito</groupId>
                    <artifactId>mockito-core</artifactId>
                </exclusion>
                <exclusion>
                    <groupId>org.slf4j</groupId>
                    <artifactId>slf4j-api</artifactId>
                </exclusion>
            </exclusions>
=======
            <groupId>com.squareup</groupId>
            <artifactId>javapoet</artifactId>
            <version>${javapoet.version}</version>
>>>>>>> 1cca37e5
        </dependency>
        <dependency>
            <groupId>net.objecthunter</groupId>
            <artifactId>exp4j</artifactId>
            <version>${exp4j.version}</version>
        </dependency>
        <!-- LOGGING -->
        <dependency>
            <groupId>org.slf4j</groupId>
            <artifactId>slf4j-api</artifactId>
        </dependency>
        <dependency>
            <groupId>org.slf4j</groupId>
            <artifactId>jcl-over-slf4j</artifactId>
        </dependency>
        <!-- TESTING -->
        <dependency>
            <groupId>junit</groupId>
            <artifactId>junit</artifactId>
            <scope>test</scope>
        </dependency>
        <dependency>
            <groupId>io.github.hakky54</groupId>
            <artifactId>logcaptor</artifactId>
            <scope>test</scope>
        </dependency>
        <dependency>
            <groupId>org.mockito</groupId>
            <artifactId>mockito-core</artifactId>
            <scope>test</scope>
        </dependency>
        <dependency>
            <groupId>org.hamcrest</groupId>
            <artifactId>hamcrest</artifactId>
            <scope>test</scope>
        </dependency>
    </dependencies>
    <build>
        <directory>${basedir}/target</directory>
        <finalName>${project.artifactId}-${project.version}</finalName>
        <testResources>
            <testResource>
                <directory>${basedir}/src/test/resources
                </directory>
            </testResource>
        </testResources>
        <plugins>
            <plugin>
                <groupId>org.apache.maven.plugins</groupId>
                <artifactId>maven-surefire-plugin</artifactId>
            </plugin>
            <plugin>
                <groupId>org.apache.maven.plugins</groupId>
                <artifactId>maven-failsafe-plugin</artifactId>
            </plugin>
<<<<<<< HEAD
=======
            <!-- disable annotation processing - testing of the GremlinDslProcessor is handled separately -->
            <plugin>
                <groupId>org.apache.maven.plugins</groupId>
                <artifactId>maven-compiler-plugin</artifactId>
                <configuration>
                    <source>1.8</source>
                    <target>1.8</target>
                    <compilerArgs>
                        <arg>-parameters</arg>
                        <arg>-proc:none</arg>
                    </compilerArgs>
                </configuration>
            </plugin>
            <plugin>
                <groupId>com.google.code.maven-replacer-plugin</groupId>
                <artifactId>replacer</artifactId>
                <configuration>
                    <file>src/main/java/org/apache/tinkerpop/gremlin/util/Gremlin.java</file>
                    <replacements>
                        <replacement>
                            <token>gremlinVersion = ".*"</token>
                            <value>gremlinVersion = "${project.version}"</value>
                        </replacement>
                    </replacements>
                </configuration>
            </plugin>
>>>>>>> 1cca37e5
        </plugins>
    </build>
</project><|MERGE_RESOLUTION|>--- conflicted
+++ resolved
@@ -62,25 +62,9 @@
             <version>0.7.1</version>
         </dependency>
         <dependency>
-<<<<<<< HEAD
-            <groupId>com.jcabi</groupId>
-            <artifactId>jcabi-manifests</artifactId>
-            <version>${jcabi.version}</version>
-            <exclusions>
-                <exclusion>
-                    <groupId>org.mockito</groupId>
-                    <artifactId>mockito-core</artifactId>
-                </exclusion>
-                <exclusion>
-                    <groupId>org.slf4j</groupId>
-                    <artifactId>slf4j-api</artifactId>
-                </exclusion>
-            </exclusions>
-=======
             <groupId>com.squareup</groupId>
             <artifactId>javapoet</artifactId>
             <version>${javapoet.version}</version>
->>>>>>> 1cca37e5
         </dependency>
         <dependency>
             <groupId>net.objecthunter</groupId>
@@ -136,21 +120,6 @@
                 <groupId>org.apache.maven.plugins</groupId>
                 <artifactId>maven-failsafe-plugin</artifactId>
             </plugin>
-<<<<<<< HEAD
-=======
-            <!-- disable annotation processing - testing of the GremlinDslProcessor is handled separately -->
-            <plugin>
-                <groupId>org.apache.maven.plugins</groupId>
-                <artifactId>maven-compiler-plugin</artifactId>
-                <configuration>
-                    <source>1.8</source>
-                    <target>1.8</target>
-                    <compilerArgs>
-                        <arg>-parameters</arg>
-                        <arg>-proc:none</arg>
-                    </compilerArgs>
-                </configuration>
-            </plugin>
             <plugin>
                 <groupId>com.google.code.maven-replacer-plugin</groupId>
                 <artifactId>replacer</artifactId>
@@ -164,7 +133,6 @@
                     </replacements>
                 </configuration>
             </plugin>
->>>>>>> 1cca37e5
         </plugins>
     </build>
 </project>