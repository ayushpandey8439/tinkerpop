/*
 * Licensed to the Apache Software Foundation (ASF) under one
 * or more contributor license agreements.  See the NOTICE file
 * distributed with this work for additional information
 * regarding copyright ownership.  The ASF licenses this file
 * to you under the Apache License, Version 2.0 (the
 * "License"); you may not use this file except in compliance
 * with the License.  You may obtain a copy of the License at
 *
 * http://www.apache.org/licenses/LICENSE-2.0
 *
 * Unless required by applicable law or agreed to in writing,
 * software distributed under the License is distributed on an
 * "AS IS" BASIS, WITHOUT WARRANTIES OR CONDITIONS OF ANY
 * KIND, either express or implied.  See the License for the
 * specific language governing permissions and limitations
 * under the License.
 */
package org.apache.tinkerpop.gremlin.groovy.engine;

import org.apache.commons.lang3.concurrent.BasicThreadFactory;
import org.apache.tinkerpop.gremlin.TestHelper;
<<<<<<< HEAD
import org.apache.tinkerpop.gremlin.groovy.jsr223.GroovyCompilerGremlinPlugin;
import org.apache.tinkerpop.gremlin.groovy.jsr223.TimedInterruptTimeoutException;
=======
import org.apache.tinkerpop.gremlin.groovy.jsr223.customizer.ThreadInterruptCustomizerProvider;
import org.apache.tinkerpop.gremlin.groovy.jsr223.customizer.TimedInterruptCustomizerProvider;
import org.apache.tinkerpop.gremlin.groovy.jsr223.customizer.TimedInterruptTimeoutException;
import org.apache.tinkerpop.gremlin.jsr223.ImportGremlinPlugin;
>>>>>>> 42dc0c7d
import org.apache.tinkerpop.gremlin.jsr223.ScriptFileGremlinPlugin;
import org.javatuples.Pair;
import org.junit.Test;

import javax.script.Bindings;
import javax.script.CompiledScript;
import javax.script.SimpleBindings;
import java.util.ArrayList;
import java.util.Collections;
import java.util.HashMap;
import java.util.List;
import java.util.Map;
import java.util.concurrent.CompletableFuture;
import java.util.concurrent.CountDownLatch;
import java.util.concurrent.CyclicBarrier;
import java.util.concurrent.ExecutorService;
import java.util.concurrent.Executors;
import java.util.concurrent.ScheduledExecutorService;
import java.util.concurrent.TimeUnit;
import java.util.concurrent.TimeoutException;
import java.util.concurrent.atomic.AtomicBoolean;
import java.util.concurrent.atomic.AtomicInteger;
import java.util.stream.IntStream;

import static org.hamcrest.MatcherAssert.assertThat;
import static org.hamcrest.collection.IsIterableContainingInOrder.contains;
import static org.hamcrest.core.Is.is;
import static org.hamcrest.core.IsCollectionContaining.hasItem;
import static org.hamcrest.core.IsInstanceOf.instanceOf;
import static org.hamcrest.core.IsNot.not;
import static org.hamcrest.number.OrderingComparison.greaterThan;
import static org.junit.Assert.assertEquals;
import static org.junit.Assert.assertFalse;
import static org.junit.Assert.assertNull;
import static org.junit.Assert.assertSame;
import static org.junit.Assert.assertTrue;
import static org.junit.Assert.fail;

/**
 * @author Stephen Mallette (http://stephen.genoprime.com)
 */
public class GremlinExecutorTest {
    public static Map<String, String> PATHS = new HashMap<>();
    private final BasicThreadFactory testingThreadFactory = new BasicThreadFactory.Builder().namingPattern("test-gremlin-executor-%d").build();

    /**
     * Temporary "useless" plugin definition to force GremlinExecutor to use GremlinScriptEngineManager - will be
     * removed when the old functionality of ScriptEngines is removed.
     */
    private final Map<String, Map<String,Object>> triggerPlugin = new HashMap<String, Map<String,Object>>() {{
        put(ImportGremlinPlugin.class.getName(), new HashMap<String,Object>() {{
            put("classImports", Collections.singletonList("java.lang.Math"));
        }});
    }};

    private final Map<String, Map<String,Object>> scriptFilePlugin = new HashMap<String, Map<String,Object>>() {{
        put(ScriptFileGremlinPlugin.class.getName(), new HashMap<String,Object>() {{
            put("files", Collections.singletonList(PATHS.get("GremlinExecutorInit.groovy")));
        }});
    }};

    static {
        try {
            final List<String> groovyScriptResources = Collections.singletonList("GremlinExecutorInit.groovy");
            for (final String fileName : groovyScriptResources) {
                PATHS.put(fileName, TestHelper.generateTempFileFromResource(GremlinExecutorTest.class, fileName, "").getAbsolutePath());
            }
        } catch (Exception e) {
            e.printStackTrace();
        }
    }

    @Test
    public void shouldRaiseExceptionInWithResultOfLifeCycle() throws Exception {
        final GremlinExecutor gremlinExecutor = GremlinExecutor.build().create();
        final GremlinExecutor.LifeCycle lc = GremlinExecutor.LifeCycle.build()
                .withResult(r -> {
                    throw new RuntimeException("no worky");
                }).create();

        final AtomicBoolean exceptionRaised = new AtomicBoolean(false);

        final CompletableFuture<Object> future = gremlinExecutor.eval("1+1", "gremlin-groovy", new SimpleBindings(), lc);
        future.handle((r, t) -> {
            exceptionRaised.set(t != null && t instanceof RuntimeException && t.getMessage().equals("no worky"));
            return null;
        }).get();

        assertThat(exceptionRaised.get(), is(true));

        gremlinExecutor.close();
    }

    @Test
    public void shouldEvalScript() throws Exception {
        final GremlinExecutor gremlinExecutor = GremlinExecutor.build().create();
        assertEquals(2, gremlinExecutor.eval("1+1").get());
        gremlinExecutor.close();
    }

    @Test
    public void shouldCompileScript() throws Exception {
        final GremlinExecutor gremlinExecutor = GremlinExecutor.build().create();
        final CompiledScript script = gremlinExecutor.compile("1+1").get();
        assertEquals(2, script.eval());
        gremlinExecutor.close();
    }

    @Test
    public void shouldEvalSuccessfulAssertionScript() throws Exception {
        final GremlinExecutor gremlinExecutor = GremlinExecutor.build().create();
        assertNull(gremlinExecutor.eval("assert 1==1").get());
        gremlinExecutor.close();
    }

    @Test
    public void shouldEvalFailingAssertionScript() throws Exception {
        try (GremlinExecutor gremlinExecutor = GremlinExecutor.build().create()) {
            gremlinExecutor.eval("assert 1==0").get();
            fail("Should have thrown an exception");
        } catch (Exception ex) {
            assertThat(ex.getCause(), instanceOf(AssertionError.class));
        }
    }

    @Test
    public void shouldEvalMultipleScripts() throws Exception {
        final GremlinExecutor gremlinExecutor = GremlinExecutor.build().create();
        assertEquals(2, gremlinExecutor.eval("1+1").get());
        assertEquals(3, gremlinExecutor.eval("1+2").get());
        assertEquals(4, gremlinExecutor.eval("1+3").get());
        assertEquals(5, gremlinExecutor.eval("1+4").get());
        assertEquals(6, gremlinExecutor.eval("1+5").get());
        assertEquals(7, gremlinExecutor.eval("1+6").get());
        gremlinExecutor.close();
    }

    @Test
    public void shouldEvalScriptWithBindings() throws Exception {
        final GremlinExecutor gremlinExecutor = GremlinExecutor.build().create();
        final Bindings b = new SimpleBindings();
        b.put("x", 1);
        assertEquals(2, gremlinExecutor.eval("1+x", b).get());
        gremlinExecutor.close();
    }

    @Test
    public void shouldEvalScriptWithMapBindings() throws Exception {
        final GremlinExecutor gremlinExecutor = GremlinExecutor.build().create();
        final Map<String,Object> b = new HashMap<>();
        b.put("x", 1);
        assertEquals(2, gremlinExecutor.eval("1+x", b).get());
        gremlinExecutor.close();
    }

    @Test
    public void shouldEvalScriptWithMapBindingsAndLanguage() throws Exception {
        final GremlinExecutor gremlinExecutor = GremlinExecutor.build().create();
        final Map<String,Object> b = new HashMap<>();
        b.put("x", 1);
        assertEquals(2, gremlinExecutor.eval("1+x", "gremlin-groovy", b).get());
        gremlinExecutor.close();
    }

    @Test
    public void shouldEvalScriptWithMapBindingsAndLanguageThenTransform() throws Exception {
        final GremlinExecutor gremlinExecutor = GremlinExecutor.build().create();
        final Map<String,Object> b = new HashMap<>();
        b.put("x", 1);
        assertEquals(4, gremlinExecutor.eval("1+x", "gremlin-groovy", b, r -> (int) r * 2).get());
        gremlinExecutor.close();
    }

    @Test
    public void shouldEvalScriptWithMapBindingsAndLanguageThenConsume() throws Exception {
        final GremlinExecutor gremlinExecutor = GremlinExecutor.build().create();
        final Map<String,Object> b = new HashMap<>();
        b.put("x", 1);

        final CountDownLatch latch = new CountDownLatch(1);
        final AtomicInteger result = new AtomicInteger(0);
        assertEquals(2, gremlinExecutor.eval("1+x", "gremlin-groovy", b, r -> {
            result.set((int) r * 2);
            latch.countDown();
        }).get());

        latch.await();
        assertEquals(4, result.get());
        gremlinExecutor.close();
    }

    @Test
    public void shouldEvalScriptWithGlobalBindings() throws Exception {
        final Bindings b = new SimpleBindings();
        b.put("x", 1);
        final GremlinExecutor gremlinExecutor = GremlinExecutor.build().globalBindings(b).create();
        assertEquals(2, gremlinExecutor.eval("1+x").get());
        gremlinExecutor.close();
    }

    @Test
    public void shouldGetGlobalBindingsDeprecated() throws Exception {
        final Bindings b = new SimpleBindings();
        final Object bound = new Object();
        b.put("x", bound);
        final GremlinExecutor gremlinExecutor = GremlinExecutor.build().globalBindings(b).create();
        assertEquals(bound, gremlinExecutor.getGlobalBindings().get("x"));
        gremlinExecutor.close();
    }

    @Test
    public void shouldGetGlobalBindings() throws Exception {
        final Bindings b = new SimpleBindings();
        final Object bound = new Object();
        b.put("x", bound);
        final GremlinExecutor gremlinExecutor = GremlinExecutor.build().
                addPlugins("gremlin-groovy", triggerPlugin).
                globalBindings(b).create();
        assertEquals(bound, gremlinExecutor.getScriptEngineManager().getBindings().get("x"));
        gremlinExecutor.close();
    }

    @Test
    public void shouldEvalScriptWithGlobalAndLocalBindings() throws Exception {
        final Bindings g = new SimpleBindings();
        g.put("x", 1);
        final GremlinExecutor gremlinExecutor = GremlinExecutor.build().globalBindings(g).create();
        final Bindings b = new SimpleBindings();
        b.put("y", 1);
        assertEquals(2, gremlinExecutor.eval("y+x", b).get());
        gremlinExecutor.close();
    }

    @Test
    public void shouldEvalScriptWithLocalOverridingGlobalBindings() throws Exception {
        final Bindings g = new SimpleBindings();
        g.put("x", 1);
        final GremlinExecutor gremlinExecutor = GremlinExecutor.build().globalBindings(g).create();
        final Bindings b = new SimpleBindings();
        b.put("x", 10);
        assertEquals(11, gremlinExecutor.eval("x+1", b).get());
        gremlinExecutor.close();
    }

    @Test
    public void shouldTimeoutSleepingScript() throws Exception {
        final AtomicBoolean successCalled = new AtomicBoolean(false);
        final AtomicBoolean failureCalled = new AtomicBoolean(false);

        final CountDownLatch timeOutCount = new CountDownLatch(1);

        final GremlinExecutor gremlinExecutor = GremlinExecutor.build()
                .scriptEvaluationTimeout(250)
                .afterFailure((b, e) -> failureCalled.set(true))
                .afterSuccess((b) -> successCalled.set(true))
                .afterTimeout((b) -> timeOutCount.countDown()).create();
        try {
            gremlinExecutor.eval("Thread.sleep(1000);10").get();
            fail("This script should have timed out with an exception");
        } catch (Exception ex) {
            assertEquals(TimeoutException.class, ex.getCause().getClass());
        }

        assertTrue(timeOutCount.await(2000, TimeUnit.MILLISECONDS));

        assertFalse(successCalled.get());
        assertFalse(failureCalled.get());
        assertEquals(0, timeOutCount.getCount());
        gremlinExecutor.close();
    }

    @Test
    public void shouldTimeoutSleepingScriptViaOverrideOnLifeCycle() throws Exception {
        final AtomicBoolean successCalled = new AtomicBoolean(false);
        final AtomicBoolean failureCalled = new AtomicBoolean(false);

        final CountDownLatch timeOutCount = new CountDownLatch(1);

        final GremlinExecutor gremlinExecutor = GremlinExecutor.build()
                .scriptEvaluationTimeout(10000)
                .afterFailure((b, e) -> failureCalled.set(true))
                .afterSuccess((b) -> successCalled.set(true))
                .afterTimeout((b) -> timeOutCount.countDown()).create();
        try {
            final GremlinExecutor.LifeCycle lifeCycle = GremlinExecutor.LifeCycle.build()
                    .scriptEvaluationTimeoutOverride(250L).create();
            gremlinExecutor.eval("Thread.sleep(1000);10", "gremlin-groovy", new SimpleBindings(), lifeCycle).get();
            fail("This script should have timed out with an exception");
        } catch (Exception ex) {
            assertEquals(TimeoutException.class, ex.getCause().getClass());
        }

        assertTrue(timeOutCount.await(2000, TimeUnit.MILLISECONDS));

        assertFalse(successCalled.get());
        assertFalse(failureCalled.get());
        assertEquals(0, timeOutCount.getCount());
        gremlinExecutor.close();
    }

    @Test
    public void shouldOverrideBeforeEval() throws Exception {
        final AtomicInteger called = new AtomicInteger(0);
        final GremlinExecutor gremlinExecutor = GremlinExecutor.build().beforeEval(b -> called.set(1)).create();
        assertEquals(2, gremlinExecutor.eval("1+1", null, new SimpleBindings(),
                GremlinExecutor.LifeCycle.build().beforeEval(b -> called.set(200)).create()).get());

        // need to wait long enough for the callback to register
        Thread.sleep(500);

        assertEquals(200, called.get());
    }

    @Test
    public void shouldOverrideAfterSuccess() throws Exception {
        final AtomicInteger called = new AtomicInteger(0);
        final GremlinExecutor gremlinExecutor = GremlinExecutor.build().afterSuccess(b -> called.set(1)).create();
        assertEquals(2, gremlinExecutor.eval("1+1", null, new SimpleBindings(),
                GremlinExecutor.LifeCycle.build().afterSuccess(b -> called.set(200)).create()).get());

        // need to wait long enough for the callback to register
        Thread.sleep(500);

        assertEquals(200, called.get());
    }

    @Test
    public void shouldOverrideAfterFailure() throws Exception {
        final AtomicInteger called = new AtomicInteger(0);
        final GremlinExecutor gremlinExecutor = GremlinExecutor.build().afterFailure((b,t) -> called.set(1)).create();
        try {
            gremlinExecutor.eval("10/0", null, new SimpleBindings(),
                    GremlinExecutor.LifeCycle.build().afterFailure((b,t) -> called.set(200)).create()).get();
            fail("Should have failed with division by zero");
        } catch (Exception ignored) {

        }

        // need to wait long enough for the callback to register
        Thread.sleep(500);

        assertEquals(200, called.get());
    }

    @Test
    public void shouldCallFail() throws Exception {
        final AtomicBoolean timeoutCalled = new AtomicBoolean(false);
        final AtomicBoolean successCalled = new AtomicBoolean(false);
        final AtomicBoolean failureCalled = new AtomicBoolean(false);
        final GremlinExecutor gremlinExecutor = GremlinExecutor.build()
                .afterFailure((b, e) -> failureCalled.set(true))
                .afterSuccess((b) -> successCalled.set(true))
                .afterTimeout((b) -> timeoutCalled.set(true)).create();
        try {
            gremlinExecutor.eval("10/0").get();
            fail();
        } catch (Exception ignored) { }

        // need to wait long enough for the callback to register
        Thread.sleep(500);

        assertFalse(timeoutCalled.get());
        assertFalse(successCalled.get());
        assertTrue(failureCalled.get());
        gremlinExecutor.close();
    }

    @Test
    public void shouldCallSuccess() throws Exception {
        final AtomicBoolean timeoutCalled = new AtomicBoolean(false);
        final AtomicBoolean successCalled = new AtomicBoolean(false);
        final AtomicBoolean failureCalled = new AtomicBoolean(false);
        final GremlinExecutor gremlinExecutor = GremlinExecutor.build()
                .afterFailure((b, e) -> failureCalled.set(true))
                .afterSuccess((b) -> successCalled.set(true))
                .afterTimeout((b) -> timeoutCalled.set(true)).create();
        assertEquals(2, gremlinExecutor.eval("1+1").get());

        // need to wait long enough for the callback to register
        Thread.sleep(500);

        assertFalse(timeoutCalled.get());
        assertTrue(successCalled.get());
        assertFalse(failureCalled.get());
        gremlinExecutor.close();
    }

    @Test
    public void shouldEvalInMultipleThreads() throws Exception {
        final GremlinExecutor gremlinExecutor = GremlinExecutor.build().create();

        final CyclicBarrier barrier = new CyclicBarrier(2);
        final AtomicInteger i1 = new AtomicInteger(0);
        final AtomicBoolean b1 = new AtomicBoolean(false);
        final Thread t1 = new Thread(() -> {
            try {
                barrier.await();
                i1.set((Integer) gremlinExecutor.eval("1+1").get());
            } catch (Exception ex) {
                b1.set(true);
            }
        });

        final AtomicInteger i2 = new AtomicInteger(0);
        final AtomicBoolean b2 = new AtomicBoolean(false);
        final Thread t2 = new Thread(() -> {
            try {
                barrier.await();
                i2.set((Integer) gremlinExecutor.eval("1+1").get());
            } catch (Exception ex) {
                b2.set(true);
            }
        });

        t1.start();
        t2.start();

        t1.join();
        t2.join();

        assertEquals(2, i1.get());
        assertEquals(2, i2.get());
        assertFalse(b1.get());
        assertFalse(b2.get());

        gremlinExecutor.close();
    }

    @Test
    public void shouldNotExhaustThreads() throws Exception {
        final ScheduledExecutorService executorService = Executors.newScheduledThreadPool(2, testingThreadFactory);
        final GremlinExecutor gremlinExecutor = GremlinExecutor.build()
                .executorService(executorService)
                .scheduledExecutorService(executorService).create();

        final AtomicInteger count = new AtomicInteger(0);
        assertTrue(IntStream.range(0, 1000).mapToObj(i -> gremlinExecutor.eval("1+1")).allMatch(f -> {
            try {
                return (Integer) f.get() == 2;
            } catch (Exception ex) {
                throw new RuntimeException(ex);
            } finally {
                count.incrementAndGet();
            }
        }));

        assertEquals(1000, count.intValue());

        executorService.shutdown();
        executorService.awaitTermination(30000, TimeUnit.MILLISECONDS);
    }

    @Test
    public void shouldInitializeWithScript() throws Exception {
        final Map<String, Map<String,Object>> config = new HashMap<>();
        final Map<String, Object> scriptPluginConfig = new HashMap<>();
        scriptPluginConfig.put("files", Collections.singletonList(PATHS.get("GremlinExecutorInit.groovy")));
        config.put(ScriptFileGremlinPlugin.class.getName(), scriptPluginConfig);

        final GremlinExecutor gremlinExecutor = GremlinExecutor.build()
                .addPlugins("gremlin-groovy", config)
                .create();

        assertEquals(2, gremlinExecutor.eval("add(1,1)").get());

        gremlinExecutor.close();
    }

    @Test
<<<<<<< HEAD
    public void shouldInitializeWithScriptAndMakeGlobalBinding() throws Exception {
        final Map<String, Map<String,Object>> config = new HashMap<>();
        final Map<String, Object> scriptPluginConfig = new HashMap<>();
        scriptPluginConfig.put("files", Collections.singletonList(PATHS.get("GremlinExecutorInit.groovy")));
        config.put(ScriptFileGremlinPlugin.class.getName(), scriptPluginConfig);

=======
    public void shouldInitializeWithScriptAndMakeGlobalBindingDeprecated() throws Exception {
>>>>>>> 42dc0c7d
        final GremlinExecutor gremlinExecutor = GremlinExecutor.build()
                .addPlugins("gremlin-groovy", config)
                .create();

        assertEquals(2, gremlinExecutor.eval("add(1,1)").get());
        assertThat(gremlinExecutor.getGlobalBindings().keySet(), contains("name"));
        assertThat(gremlinExecutor.getGlobalBindings().keySet(), not(hasItem("someSet")));

        assertEquals("stephen", gremlinExecutor.getGlobalBindings().get("name"));

        gremlinExecutor.close();
    }

    @Test
    public void shouldInitializeWithScriptAndMakeGlobalBinding() throws Exception {
        final GremlinExecutor gremlinExecutor = GremlinExecutor.build()
                .addPlugins("gremlin-groovy", scriptFilePlugin)
                .create();

        assertEquals(2, gremlinExecutor.eval("add(1,1)").get());
        assertThat(gremlinExecutor.getScriptEngineManager().getBindings().keySet(), contains("name"));
        assertThat(gremlinExecutor.getScriptEngineManager().getBindings().keySet(), not(hasItem("someSet")));

        assertEquals("stephen", gremlinExecutor.getScriptEngineManager().getBindings().get("name"));

        gremlinExecutor.close();
    }

    @Test
    public void shouldContinueToEvalScriptsEvenWithTimedInterrupt() throws Exception {
        final Map<String, Map<String,Object>> config = new HashMap<>();
        final Map<String, Object> scriptPluginConfig = new HashMap<>();
        scriptPluginConfig.put("files", Collections.singletonList(PATHS.get("GremlinExecutorInit.groovy")));
        config.put(ScriptFileGremlinPlugin.class.getName(), scriptPluginConfig);

        final Map<String, Object> groovyPluginConfig = new HashMap<>();
        groovyPluginConfig.put("timedInterrupt", 250);
        config.put(GroovyCompilerGremlinPlugin.class.getName(), groovyPluginConfig);

        final GremlinExecutor gremlinExecutor = GremlinExecutor.build()
                .addPlugins("gremlin-groovy", config)
                .create();

        for (int ix = 0; ix < 5; ix++) {
            try {
                // this script takes significantly longer than the interruptionTimeout
                gremlinExecutor.eval("s = System.currentTimeMillis();\nwhile((System.currentTimeMillis() - s) < 10000) {}").get();
                fail("This should have timed out");
            } catch (Exception se) {
                assertEquals(TimedInterruptTimeoutException.class, se.getCause().getClass());
            }

            // this script takes significantly less than the interruptionTimeout
            assertEquals("test", gremlinExecutor.eval("s = System.currentTimeMillis();\nwhile((System.currentTimeMillis() - s) < 20) {};'test'").get());
        }

        gremlinExecutor.close();
    }

    @Test
    public void shouldInterruptWhile() throws Exception {
        final Map<String, Map<String,Object>> config = new HashMap<>();
        final Map<String, Object> scriptPluginConfig = new HashMap<>();
        scriptPluginConfig.put("files", Collections.singletonList(PATHS.get("GremlinExecutorInit.groovy")));
        config.put(ScriptFileGremlinPlugin.class.getName(), scriptPluginConfig);

        final Map<String, Object> groovyPluginConfig = new HashMap<>();
        groovyPluginConfig.put("enableThreadInterrupt", true);
        config.put(GroovyCompilerGremlinPlugin.class.getName(), groovyPluginConfig);

        final GremlinExecutor gremlinExecutor = GremlinExecutor.build()
                .addPlugins("gremlin-groovy", config)
                .create();
        final AtomicBoolean asserted = new AtomicBoolean(false);

        final Thread t = new Thread(() -> {
            try {
                gremlinExecutor.eval("s = System.currentTimeMillis();\nwhile((System.currentTimeMillis() - s) < 10000) {}").get();
            } catch (Exception se) {
                asserted.set(se instanceof InterruptedException);
            }
        });

        t.start();
        Thread.sleep(100);
        t.interrupt();
        while(t.isAlive()) {}

        assertTrue(asserted.get());
    }

    @Test
    public void shouldNotShutdownExecutorServicesSuppliedToGremlinExecutor() throws Exception {
        final ScheduledExecutorService service = Executors.newScheduledThreadPool(4, testingThreadFactory);
        final GremlinExecutor gremlinExecutor = GremlinExecutor.build()
                .executorService(service)
                .scheduledExecutorService(service).create();

        gremlinExecutor.close();
        assertFalse(service.isShutdown());
        service.shutdown();
        service.awaitTermination(30000, TimeUnit.MILLISECONDS);
    }

    @Test
    public void shouldGetExecutorService() throws Exception {
        final ScheduledExecutorService service = Executors.newScheduledThreadPool(4, testingThreadFactory);
        final GremlinExecutor gremlinExecutor = GremlinExecutor.build()
                .executorService(service)
                .scheduledExecutorService(service).create();

        assertSame(service, gremlinExecutor.getExecutorService());
        gremlinExecutor.close();
    }

    @Test
    public void shouldGetScheduledExecutorService() throws Exception {
        final ScheduledExecutorService service = Executors.newScheduledThreadPool(4, testingThreadFactory);
        final GremlinExecutor gremlinExecutor = GremlinExecutor.build()
                .executorService(service)
                .scheduledExecutorService(service).create();

        assertSame(service, gremlinExecutor.getScheduledExecutorService());
        gremlinExecutor.close();
    }

    @Test
    public void shouldAllowVariableReuseAcrossThreads() throws Exception {
        final ExecutorService service = Executors.newFixedThreadPool(8, testingThreadFactory);
        final GremlinExecutor gremlinExecutor = GremlinExecutor.build().create();

        final AtomicBoolean failed = new AtomicBoolean(false);
        final int max = 512;
        final List<Pair<Integer, List<Integer>>> futures = Collections.synchronizedList(new ArrayList<>(max));
        IntStream.range(0, max).forEach(i -> {
            final int yValue = i * 2;
            final Bindings b = new SimpleBindings();
            b.put("x", i);
            b.put("y", yValue);
            final int zValue = i * -1;

            final String script = "z=" + zValue + ";[x,y,z]";
            try {
                service.submit(() -> {
                    try {
                        final List<Integer> result = (List<Integer>) gremlinExecutor.eval(script, b).get();
                        futures.add(Pair.with(i, result));
                    } catch (Exception ex) {
                        failed.set(true);
                    }
                });
            } catch (Exception ex) {
                throw new RuntimeException(ex);
            }
        });

        service.shutdown();
        assertThat(service.awaitTermination(60000, TimeUnit.MILLISECONDS), is(true));

        // likely a concurrency exception if it occurs - and if it does then we've messed up because that's what this
        // test is partially designed to protected against.
        assertThat(failed.get(), is(false));

        assertEquals(max, futures.size());
        futures.forEach(t -> {
            assertEquals(t.getValue0(), t.getValue1().get(0));
            assertEquals(t.getValue0() * 2, t.getValue1().get(1).intValue());
            assertEquals(t.getValue0() * -1, t.getValue1().get(2).intValue());
        });
    }

    @Test
    public void shouldAllowConcurrentModificationOfGlobalsDeprecated() throws Exception {
        // this test simulates a scenario that likely shouldn't happen - where globals are modified by multiple
        // threads.  globals are created in a synchronized fashion typically but it's possible that someone
        // could do something like this and this test validate that concurrency exceptions don't occur as a
        // result
        final ExecutorService service = Executors.newFixedThreadPool(8, testingThreadFactory);
        final Bindings globals = new SimpleBindings();
        globals.put("g", -1);
        final GremlinExecutor gremlinExecutor = GremlinExecutor.build().globalBindings(globals).create();

        final AtomicBoolean failed = new AtomicBoolean(false);
        final int max = 512;
        final List<Pair<Integer, List<Integer>>> futures = Collections.synchronizedList(new ArrayList<>(max));
        IntStream.range(0, max).forEach(i -> {
            final int yValue = i * 2;
            final Bindings b = new SimpleBindings();
            b.put("x", i);
            b.put("y", yValue);
            final int zValue = i * -1;

            final String script = "z=" + zValue + ";[x,y,z,g]";
            try {
                service.submit(() -> {
                    try {
                        // modify the global in a separate thread
                        gremlinExecutor.getGlobalBindings().put("g", i);
                        gremlinExecutor.getGlobalBindings().put(Integer.toString(i), i);
                        gremlinExecutor.getGlobalBindings().keySet().stream().filter(s -> i % 2 == 0 && !s.equals("g")).findFirst().ifPresent(globals::remove);
                        final List<Integer> result = (List<Integer>) gremlinExecutor.eval(script, b).get();
                        futures.add(Pair.with(i, result));
                    } catch (Exception ex) {
                        failed.set(true);
                    }
                });
            } catch (Exception ex) {
                throw new RuntimeException(ex);
            }
        });

        service.shutdown();
        assertThat(service.awaitTermination(60000, TimeUnit.MILLISECONDS), is(true));

        // likely a concurrency exception if it occurs - and if it does then we've messed up because that's what this
        // test is partially designed to protected against.
        assertThat(failed.get(), is(false));

        assertEquals(max, futures.size());
        futures.forEach(t -> {
            assertEquals(t.getValue0(), t.getValue1().get(0));
            assertEquals(t.getValue0() * 2, t.getValue1().get(1).intValue());
            assertEquals(t.getValue0() * -1, t.getValue1().get(2).intValue());
            assertThat(t.getValue1().get(3).intValue(), greaterThan(-1));
        });
    }

    @Test
    public void shouldAllowConcurrentModificationOfGlobals() throws Exception {
        // this test simulates a scenario that likely shouldn't happen - where globals are modified by multiple
        // threads.  globals are created in a synchronized fashion typically but it's possible that someone
        // could do something like this and this test validate that concurrency exceptions don't occur as a
        // result
        final ExecutorService service = Executors.newFixedThreadPool(8, testingThreadFactory);
        final Bindings globals = new SimpleBindings();
        globals.put("g", -1);
        final GremlinExecutor gremlinExecutor = GremlinExecutor.build()
                .addPlugins("gremlin-groovy", triggerPlugin)
                .globalBindings(globals).create();

        final AtomicBoolean failed = new AtomicBoolean(false);
        final int max = 512;
        final List<Pair<Integer, List<Integer>>> futures = Collections.synchronizedList(new ArrayList<>(max));
        IntStream.range(0, max).forEach(i -> {
            final int yValue = i * 2;
            final Bindings b = new SimpleBindings();
            b.put("x", i);
            b.put("y", yValue);
            final int zValue = i * -1;

            final String script = "z=" + zValue + ";[x,y,z,g]";
            try {
                service.submit(() -> {
                    try {
                        // modify the global in a separate thread
                        gremlinExecutor.getScriptEngineManager().put("g", i);
                        gremlinExecutor.getScriptEngineManager().put(Integer.toString(i), i);
                        gremlinExecutor.getScriptEngineManager().getBindings().keySet().stream().filter(s -> i % 2 == 0 && !s.equals("g")).findFirst().ifPresent(globals::remove);
                        final List<Integer> result = (List<Integer>) gremlinExecutor.eval(script, b).get();
                        futures.add(Pair.with(i, result));
                    } catch (Exception ex) {
                        failed.set(true);
                    }
                });
            } catch (Exception ex) {
                throw new RuntimeException(ex);
            }
        });

        service.shutdown();
        assertThat(service.awaitTermination(60000, TimeUnit.MILLISECONDS), is(true));

        // likely a concurrency exception if it occurs - and if it does then we've messed up because that's what this
        // test is partially designed to protected against.
        assertThat(failed.get(), is(false));

        assertEquals(max, futures.size());
        futures.forEach(t -> {
            assertEquals(t.getValue0(), t.getValue1().get(0));
            assertEquals(t.getValue0() * 2, t.getValue1().get(1).intValue());
            assertEquals(t.getValue0() * -1, t.getValue1().get(2).intValue());
            assertThat(t.getValue1().get(3).intValue(), greaterThan(-1));
        });
    }
}<|MERGE_RESOLUTION|>--- conflicted
+++ resolved
@@ -20,16 +20,10 @@
 
 import org.apache.commons.lang3.concurrent.BasicThreadFactory;
 import org.apache.tinkerpop.gremlin.TestHelper;
-<<<<<<< HEAD
+import org.apache.tinkerpop.gremlin.jsr223.ImportGremlinPlugin;
+import org.apache.tinkerpop.gremlin.jsr223.ScriptFileGremlinPlugin;
 import org.apache.tinkerpop.gremlin.groovy.jsr223.GroovyCompilerGremlinPlugin;
 import org.apache.tinkerpop.gremlin.groovy.jsr223.TimedInterruptTimeoutException;
-=======
-import org.apache.tinkerpop.gremlin.groovy.jsr223.customizer.ThreadInterruptCustomizerProvider;
-import org.apache.tinkerpop.gremlin.groovy.jsr223.customizer.TimedInterruptCustomizerProvider;
-import org.apache.tinkerpop.gremlin.groovy.jsr223.customizer.TimedInterruptTimeoutException;
-import org.apache.tinkerpop.gremlin.jsr223.ImportGremlinPlugin;
->>>>>>> 42dc0c7d
-import org.apache.tinkerpop.gremlin.jsr223.ScriptFileGremlinPlugin;
 import org.javatuples.Pair;
 import org.junit.Test;
 
@@ -230,16 +224,6 @@
     }
 
     @Test
-    public void shouldGetGlobalBindingsDeprecated() throws Exception {
-        final Bindings b = new SimpleBindings();
-        final Object bound = new Object();
-        b.put("x", bound);
-        final GremlinExecutor gremlinExecutor = GremlinExecutor.build().globalBindings(b).create();
-        assertEquals(bound, gremlinExecutor.getGlobalBindings().get("x"));
-        gremlinExecutor.close();
-    }
-
-    @Test
     public void shouldGetGlobalBindings() throws Exception {
         final Bindings b = new SimpleBindings();
         final Object bound = new Object();
@@ -498,30 +482,6 @@
     }
 
     @Test
-<<<<<<< HEAD
-    public void shouldInitializeWithScriptAndMakeGlobalBinding() throws Exception {
-        final Map<String, Map<String,Object>> config = new HashMap<>();
-        final Map<String, Object> scriptPluginConfig = new HashMap<>();
-        scriptPluginConfig.put("files", Collections.singletonList(PATHS.get("GremlinExecutorInit.groovy")));
-        config.put(ScriptFileGremlinPlugin.class.getName(), scriptPluginConfig);
-
-=======
-    public void shouldInitializeWithScriptAndMakeGlobalBindingDeprecated() throws Exception {
->>>>>>> 42dc0c7d
-        final GremlinExecutor gremlinExecutor = GremlinExecutor.build()
-                .addPlugins("gremlin-groovy", config)
-                .create();
-
-        assertEquals(2, gremlinExecutor.eval("add(1,1)").get());
-        assertThat(gremlinExecutor.getGlobalBindings().keySet(), contains("name"));
-        assertThat(gremlinExecutor.getGlobalBindings().keySet(), not(hasItem("someSet")));
-
-        assertEquals("stephen", gremlinExecutor.getGlobalBindings().get("name"));
-
-        gremlinExecutor.close();
-    }
-
-    @Test
     public void shouldInitializeWithScriptAndMakeGlobalBinding() throws Exception {
         final GremlinExecutor gremlinExecutor = GremlinExecutor.build()
                 .addPlugins("gremlin-groovy", scriptFilePlugin)
@@ -676,62 +636,6 @@
             assertEquals(t.getValue0(), t.getValue1().get(0));
             assertEquals(t.getValue0() * 2, t.getValue1().get(1).intValue());
             assertEquals(t.getValue0() * -1, t.getValue1().get(2).intValue());
-        });
-    }
-
-    @Test
-    public void shouldAllowConcurrentModificationOfGlobalsDeprecated() throws Exception {
-        // this test simulates a scenario that likely shouldn't happen - where globals are modified by multiple
-        // threads.  globals are created in a synchronized fashion typically but it's possible that someone
-        // could do something like this and this test validate that concurrency exceptions don't occur as a
-        // result
-        final ExecutorService service = Executors.newFixedThreadPool(8, testingThreadFactory);
-        final Bindings globals = new SimpleBindings();
-        globals.put("g", -1);
-        final GremlinExecutor gremlinExecutor = GremlinExecutor.build().globalBindings(globals).create();
-
-        final AtomicBoolean failed = new AtomicBoolean(false);
-        final int max = 512;
-        final List<Pair<Integer, List<Integer>>> futures = Collections.synchronizedList(new ArrayList<>(max));
-        IntStream.range(0, max).forEach(i -> {
-            final int yValue = i * 2;
-            final Bindings b = new SimpleBindings();
-            b.put("x", i);
-            b.put("y", yValue);
-            final int zValue = i * -1;
-
-            final String script = "z=" + zValue + ";[x,y,z,g]";
-            try {
-                service.submit(() -> {
-                    try {
-                        // modify the global in a separate thread
-                        gremlinExecutor.getGlobalBindings().put("g", i);
-                        gremlinExecutor.getGlobalBindings().put(Integer.toString(i), i);
-                        gremlinExecutor.getGlobalBindings().keySet().stream().filter(s -> i % 2 == 0 && !s.equals("g")).findFirst().ifPresent(globals::remove);
-                        final List<Integer> result = (List<Integer>) gremlinExecutor.eval(script, b).get();
-                        futures.add(Pair.with(i, result));
-                    } catch (Exception ex) {
-                        failed.set(true);
-                    }
-                });
-            } catch (Exception ex) {
-                throw new RuntimeException(ex);
-            }
-        });
-
-        service.shutdown();
-        assertThat(service.awaitTermination(60000, TimeUnit.MILLISECONDS), is(true));
-
-        // likely a concurrency exception if it occurs - and if it does then we've messed up because that's what this
-        // test is partially designed to protected against.
-        assertThat(failed.get(), is(false));
-
-        assertEquals(max, futures.size());
-        futures.forEach(t -> {
-            assertEquals(t.getValue0(), t.getValue1().get(0));
-            assertEquals(t.getValue0() * 2, t.getValue1().get(1).intValue());
-            assertEquals(t.getValue0() * -1, t.getValue1().get(2).intValue());
-            assertThat(t.getValue1().get(3).intValue(), greaterThan(-1));
         });
     }
 
