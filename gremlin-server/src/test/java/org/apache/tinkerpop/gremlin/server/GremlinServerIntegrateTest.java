/*
 * Licensed to the Apache Software Foundation (ASF) under one
 * or more contributor license agreements.  See the NOTICE file
 * distributed with this work for additional information
 * regarding copyright ownership.  The ASF licenses this file
 * to you under the Apache License, Version 2.0 (the
 * "License"); you may not use this file except in compliance
 * with the License.  You may obtain a copy of the License at
 *
 * http://www.apache.org/licenses/LICENSE-2.0
 *
 * Unless required by applicable law or agreed to in writing,
 * software distributed under the License is distributed on an
 * "AS IS" BASIS, WITHOUT WARRANTIES OR CONDITIONS OF ANY
 * KIND, either express or implied.  See the License for the
 * specific language governing permissions and limitations
 * under the License.
 */
package org.apache.tinkerpop.gremlin.server;

import io.netty.handler.ssl.ClientAuth;
import io.netty.handler.ssl.SslContext;
import io.netty.handler.ssl.SslContextBuilder;
import io.netty.handler.ssl.SslProvider;
import io.netty.handler.ssl.util.InsecureTrustManagerFactory;
import io.netty.handler.ssl.util.SelfSignedCertificate;
import org.apache.commons.configuration2.BaseConfiguration;
import org.apache.commons.configuration2.Configuration;
import org.apache.commons.lang3.exception.ExceptionUtils;
import org.apache.log4j.Level;
import org.apache.log4j.Logger;
import org.apache.tinkerpop.gremlin.TestHelper;
import org.apache.tinkerpop.gremlin.driver.Client;
import org.apache.tinkerpop.gremlin.driver.Cluster;
import org.apache.tinkerpop.gremlin.driver.Result;
import org.apache.tinkerpop.gremlin.driver.ResultSet;
import org.apache.tinkerpop.gremlin.driver.Tokens;
import org.apache.tinkerpop.gremlin.driver.exception.NoHostAvailableException;
import org.apache.tinkerpop.gremlin.driver.exception.ResponseException;
import org.apache.tinkerpop.gremlin.driver.message.RequestMessage;
import org.apache.tinkerpop.gremlin.driver.message.ResponseMessage;
import org.apache.tinkerpop.gremlin.driver.message.ResponseStatusCode;
import org.apache.tinkerpop.gremlin.driver.remote.DriverRemoteConnection;
import org.apache.tinkerpop.gremlin.driver.ser.Serializers;
import org.apache.tinkerpop.gremlin.driver.simple.SimpleClient;
import org.apache.tinkerpop.gremlin.groovy.jsr223.GremlinGroovyScriptEngine;
import org.apache.tinkerpop.gremlin.groovy.jsr223.GroovyCompilerGremlinPlugin;
import org.apache.tinkerpop.gremlin.groovy.jsr223.customizer.SimpleSandboxExtension;
import org.apache.tinkerpop.gremlin.jsr223.ScriptFileGremlinPlugin;
import org.apache.tinkerpop.gremlin.structure.RemoteGraph;
import org.apache.tinkerpop.gremlin.process.traversal.Traversal;
import org.apache.tinkerpop.gremlin.process.traversal.dsl.graph.GraphTraversalSource;
import org.apache.tinkerpop.gremlin.process.traversal.dsl.graph.__;
import org.apache.tinkerpop.gremlin.server.handler.OpSelectorHandler;
import org.apache.tinkerpop.gremlin.server.op.AbstractEvalOpProcessor;
import org.apache.tinkerpop.gremlin.server.op.standard.StandardOpProcessor;
import org.apache.tinkerpop.gremlin.structure.Graph;
import org.apache.tinkerpop.gremlin.structure.T;
import org.apache.tinkerpop.gremlin.structure.Vertex;
import org.apache.tinkerpop.gremlin.util.Log4jRecordingAppender;
import org.apache.tinkerpop.gremlin.util.function.Lambda;
import org.hamcrest.CoreMatchers;
import org.hamcrest.Matchers;
import org.junit.After;
import org.junit.Before;
import org.junit.Test;
import java.lang.reflect.Field;
import java.util.Arrays;
import java.util.HashMap;
import java.util.Iterator;
import java.util.List;
import java.util.Map;
import java.util.Set;
import java.util.UUID;
import java.util.concurrent.CompletableFuture;
import java.util.concurrent.CountDownLatch;
import java.util.concurrent.TimeUnit;
import java.util.concurrent.TimeoutException;
import java.util.concurrent.atomic.AtomicBoolean;
import java.util.function.Supplier;
import java.util.stream.Collectors;
import java.util.stream.IntStream;

import static org.apache.tinkerpop.gremlin.driver.Tokens.ARGS_SCRIPT_EVAL_TIMEOUT;
import static org.apache.tinkerpop.gremlin.groovy.jsr223.GroovyCompilerGremlinPlugin.Compilation.COMPILE_STATIC;
import static org.apache.tinkerpop.gremlin.process.remote.RemoteConnection.GREMLIN_REMOTE;
import static org.apache.tinkerpop.gremlin.process.remote.RemoteConnection.GREMLIN_REMOTE_CONNECTION_CLASS;
import static org.apache.tinkerpop.gremlin.process.traversal.AnonymousTraversalSource.traversal;
import static org.hamcrest.CoreMatchers.containsString;
import static org.hamcrest.CoreMatchers.is;
import static org.hamcrest.MatcherAssert.assertThat;
import static org.hamcrest.core.IsInstanceOf.instanceOf;
import static org.hamcrest.core.IsNot.not;
import static org.hamcrest.core.StringStartsWith.startsWith;
import static org.junit.Assert.assertEquals;
import static org.junit.Assert.assertNull;
import static org.junit.Assert.assertTrue;
import static org.junit.Assert.fail;

/**
 * Integration tests for server-side settings and processing.
 *
 * @author Stephen Mallette (http://stephen.genoprime.com)
 */
public class GremlinServerIntegrateTest extends AbstractGremlinServerIntegrationTest {

    private Level previousLogLevel;

    private Log4jRecordingAppender recordingAppender = null;
    private final Supplier<Graph> graphGetter = () -> server.getServerGremlinExecutor().getGraphManager().getGraph("graph");
    private final Configuration conf = new BaseConfiguration() {{
        setProperty(Graph.GRAPH, RemoteGraph.class.getName());
        setProperty(GREMLIN_REMOTE_CONNECTION_CLASS, DriverRemoteConnection.class.getName());
        setProperty(DriverRemoteConnection.GREMLIN_REMOTE_DRIVER_SOURCENAME, "g");
        setProperty(GREMLIN_REMOTE + "attachment", graphGetter);
        setProperty("clusterConfiguration.port", TestClientFactory.PORT);
        setProperty("clusterConfiguration.hosts", "localhost");
    }};

    @Before
    public void setupForEachTest() {
        recordingAppender = new Log4jRecordingAppender();
        final Logger rootLogger = Logger.getRootLogger();

        if (name.getMethodName().equals("shouldPingChannelIfClientDies") ||
                name.getMethodName().equals("shouldCloseChannelIfClientDoesntRespond")) {
            final org.apache.log4j.Logger webSocketClientHandlerLogger = org.apache.log4j.Logger.getLogger(OpSelectorHandler.class);
            previousLogLevel = webSocketClientHandlerLogger.getLevel();
            webSocketClientHandlerLogger.setLevel(Level.INFO);
        }

        rootLogger.addAppender(recordingAppender);
    }

    @After
    public void teardownForEachTest() {
        final Logger rootLogger = Logger.getRootLogger();

        if (name.getMethodName().equals("shouldPingChannelIfClientDies")||
                name.getMethodName().equals("shouldCloseChannelIfClientDoesntRespond")) {
            final org.apache.log4j.Logger webSocketClientHandlerLogger = org.apache.log4j.Logger.getLogger(OpSelectorHandler.class);
            webSocketClientHandlerLogger.setLevel(previousLogLevel);
        }

        rootLogger.removeAppender(recordingAppender);
    }

    /**
     * Configure specific Gremlin Server settings for specific tests.
     */
    @Override
    public Settings overrideSettings(final Settings settings) {
        final String nameOfTest = name.getMethodName();
        switch (nameOfTest) {
            case "shouldProvideBetterExceptionForMethodCodeTooLarge":
                settings.maxContentLength = 4096000;
                final Settings.ProcessorSettings processorSettingsBig = new Settings.ProcessorSettings();
                processorSettingsBig.className = StandardOpProcessor.class.getName();
                processorSettingsBig.config = new HashMap<String,Object>() {{
                    put(AbstractEvalOpProcessor.CONFIG_MAX_PARAMETERS, Integer.MAX_VALUE);
                }};
                settings.processors.clear();
                settings.processors.add(processorSettingsBig);
                break;
            case "shouldRespectHighWaterMarkSettingAndSucceed":
                settings.writeBufferHighWaterMark = 64;
                settings.writeBufferLowWaterMark = 32;
                break;
            case "shouldReceiveFailureTimeOutOnScriptEval":
                settings.evaluationTimeout = 1000;
                break;
            case "shouldBlockRequestWhenTooBig":
                settings.maxContentLength = 1024;
                break;
            case "shouldBatchResultsByTwos":
                settings.resultIterationBatchSize = 2;
                break;
            case "shouldEnableSsl":
            case "shouldEnableSslButFailIfClientConnectsWithoutIt":
                settings.ssl = new Settings.SslSettings();
                settings.ssl.enabled = true;
                settings.ssl.keyStore = JKS_SERVER_KEY;
                settings.ssl.keyStorePassword = KEY_PASS;
                settings.ssl.keyStoreType = KEYSTORE_TYPE_JKS;
                break;
            case "shouldEnableSslWithSslContextProgrammaticallySpecified":
                settings.ssl = new Settings.SslSettings();
                settings.ssl.enabled = true;
                settings.ssl.overrideSslContext(createServerSslContext());
                break;
            case "shouldEnableSslAndClientCertificateAuthWithPkcs12":
                settings.ssl = new Settings.SslSettings();
                settings.ssl.enabled = true;
                settings.ssl.needClientAuth = ClientAuth.REQUIRE;
                settings.ssl.keyStore = P12_SERVER_KEY;
                settings.ssl.keyStorePassword = KEY_PASS;
                settings.ssl.keyStoreType = KEYSTORE_TYPE_PKCS12;
                settings.ssl.trustStore = P12_SERVER_TRUST;
                settings.ssl.trustStorePassword = KEY_PASS;
                break;
            case "shouldEnableSslAndClientCertificateAuth":
                settings.ssl = new Settings.SslSettings();
                settings.ssl.enabled = true;
                settings.ssl.needClientAuth = ClientAuth.REQUIRE;
                settings.ssl.keyStore = JKS_SERVER_KEY;
                settings.ssl.keyStorePassword = KEY_PASS;
                settings.ssl.keyStoreType = KEYSTORE_TYPE_JKS;
                settings.ssl.trustStore = JKS_SERVER_TRUST;
                settings.ssl.trustStorePassword = KEY_PASS;
                break;
            case "shouldEnableSslAndClientCertificateAuthAndFailWithoutCert":
                settings.ssl = new Settings.SslSettings();
                settings.ssl.enabled = true;
                settings.ssl.needClientAuth = ClientAuth.REQUIRE;
                settings.ssl.keyStore = JKS_SERVER_KEY;
                settings.ssl.keyStorePassword = KEY_PASS;
                settings.ssl.keyStoreType = KEYSTORE_TYPE_JKS;
                settings.ssl.trustStore = JKS_SERVER_TRUST;
                settings.ssl.trustStorePassword = KEY_PASS;
                break;
            case "shouldEnableSslAndClientCertificateAuthAndFailWithoutTrustedClientCert":
                settings.ssl = new Settings.SslSettings();
                settings.ssl.enabled = true;
                settings.ssl.needClientAuth = ClientAuth.REQUIRE;
                settings.ssl.keyStore = JKS_SERVER_KEY;
                settings.ssl.keyStorePassword = KEY_PASS;
                settings.ssl.keyStoreType = KEYSTORE_TYPE_JKS;
                break;
            case "shouldEnableSslAndFailIfProtocolsDontMatch":
                settings.ssl = new Settings.SslSettings();
                settings.ssl.enabled = true;
                settings.ssl.keyStore = JKS_SERVER_KEY;
                settings.ssl.keyStorePassword = KEY_PASS;
                settings.ssl.keyStoreType = KEYSTORE_TYPE_JKS;
                settings.ssl.sslEnabledProtocols = Arrays.asList("TLSv1.1");
                break;
            case "shouldEnableSslAndFailIfCiphersDontMatch":
                settings.ssl = new Settings.SslSettings();
                settings.ssl.enabled = true;
                settings.ssl.keyStore = JKS_SERVER_KEY;
                settings.ssl.keyStorePassword = KEY_PASS;
                settings.ssl.keyStoreType = KEYSTORE_TYPE_JKS;
                settings.ssl.sslCipherSuites = Arrays.asList("TLS_DHE_RSA_WITH_AES_128_CBC_SHA");
                break;
            case "shouldUseSimpleSandbox":
                settings.scriptEngines.get("gremlin-groovy").plugins.put(GroovyCompilerGremlinPlugin.class.getName(), getScriptEngineConfForSimpleSandbox());
                // remove the script because it isn't used in the test but also because it's not CompileStatic ready
                settings.scriptEngines.get("gremlin-groovy").plugins.remove(ScriptFileGremlinPlugin.class.getName());
                break;
            case "shouldUseInterpreterMode":
                settings.scriptEngines.get("gremlin-groovy").plugins.put(GroovyCompilerGremlinPlugin.class.getName(), getScriptEngineConfForInterpreterMode());
                break;
            case "shouldReceiveFailureTimeOutOnScriptEvalOfOutOfControlLoop":
                settings.scriptEngines.get("gremlin-groovy").plugins.put(GroovyCompilerGremlinPlugin.class.getName(), getScriptEngineConfForTimedInterrupt());
                break;
            case "shouldUseBaseScript":
                settings.scriptEngines.get("gremlin-groovy").plugins.put(GroovyCompilerGremlinPlugin.class.getName(), getScriptEngineConfForBaseScript());
                settings.scriptEngines.get("gremlin-groovy").config = getScriptEngineConfForBaseScript();
                break;
            case "shouldReturnInvalidRequestArgsWhenBindingCountExceedsAllowable":
                final Settings.ProcessorSettings processorSettingsSmall = new Settings.ProcessorSettings();
                processorSettingsSmall.className = StandardOpProcessor.class.getName();
                processorSettingsSmall.config = new HashMap<String,Object>() {{
                    put(AbstractEvalOpProcessor.CONFIG_MAX_PARAMETERS, 1);
                }};
                settings.processors.clear();
                settings.processors.add(processorSettingsSmall);
                break;
            case "shouldTimeOutRemoteTraversal":
                settings.evaluationTimeout = 500;
                break;
            case "shouldTimeOutRemoteTraversalUsingDeprecatedConfiguration":
                settings.scriptEvaluationTimeout = 500;
                break;
            case "shouldPingChannelIfClientDies":
                settings.keepAliveInterval = 1000;
                break;
            case "shouldCloseChannelIfClientDoesntRespond":
                settings.idleConnectionTimeout = 1000;
                break;
        }

        return settings;
    }

    private static SslContext createServerSslContext() {
        final SslProvider provider = SslProvider.JDK;

        try {
            // this is not good for production - just testing
            final SelfSignedCertificate ssc = new SelfSignedCertificate();
            return SslContextBuilder.forServer(ssc.certificate(), ssc.privateKey()).sslProvider(provider).build();
        } catch (Exception ce) {
            throw new RuntimeException("Couldn't setup self-signed certificate for test");
        }
    }

    private static Map<String, Object> getScriptEngineConfForSimpleSandbox() {
        final Map<String,Object> scriptEngineConf = new HashMap<>();
        scriptEngineConf.put("compilation", COMPILE_STATIC.name());
        scriptEngineConf.put("extensions", SimpleSandboxExtension.class.getName());
        return scriptEngineConf;
    }

    private static Map<String, Object> getScriptEngineConfForTimedInterrupt() {
        final Map<String,Object> scriptEngineConf = new HashMap<>();
        scriptEngineConf.put("timedInterrupt", 1000);
        return scriptEngineConf;
    }

    private static Map<String, Object> getScriptEngineConfForInterpreterMode() {
        final Map<String,Object> scriptEngineConf = new HashMap<>();
        scriptEngineConf.put("enableInterpreterMode", true);
        return scriptEngineConf;
    }

    private static Map<String, Object> getScriptEngineConfForBaseScript() {
        final Map<String,Object> scriptEngineConf = new HashMap<>();
        final Map<String,Object> properties = new HashMap<>();
        properties.put("ScriptBaseClass", BaseScriptForTesting.class.getName());
        scriptEngineConf.put("compilerConfigurationOptions", properties);
        return scriptEngineConf;
    }

    @Test
    public void shouldScriptEvaluationErrorForRemoteTraversal() throws Exception {
        final GraphTraversalSource g = traversal().withRemote(conf);

        try {
            // tests bad lambda
            g.inject(1).sideEffect(Lambda.consumer("(")).iterate();
            fail("This traversal should not have executed since lambda can't be compiled");
        } catch (Exception ex) {
            final Throwable t = ex.getCause();
            assertThat(t, instanceOf(ResponseException.class));
            assertEquals(ResponseStatusCode.SERVER_ERROR_SCRIPT_EVALUATION, ((ResponseException) t).getResponseStatusCode());
        }

        // make a graph with a cycle in it to force a long run traversal
        graphGetter.get().traversal().addV("person").as("p").addE("self").to("p").iterate();

        try {
            // tests an "unending" traversal
            g.V().repeat(__.out()).until(__.outE().count().is(0)).iterate();
            fail("This traversal should have timed out");
        } catch (Exception ex) {
            final Throwable t = ex.getCause();
            assertThat(t, instanceOf(ResponseException.class));
            assertEquals(ResponseStatusCode.SERVER_ERROR_TIMEOUT, ((ResponseException) t).getResponseStatusCode());
        }
    }

    @Test
    public void shouldCloseChannelIfClientDoesntRespond() throws Exception {
        final SimpleClient client = TestClientFactory.createWebSocketClient();
        client.submit("1+1");

        // since we do nothing for 2 seconds and the time limit for timeout on the server is 1 second, the server
        // will autoclose the channel
        Thread.sleep(2000);

        assertThat(recordingAppender.logContainsAny(".*Closing channel - client is disconnected after idle period of .*$"), is(true));

        client.close();
    }

    @Test
    public void shouldPingChannelIfClientDies() throws Exception {
        final Client client = TestClientFactory.build().maxConnectionPoolSize(1).minConnectionPoolSize(1).keepAliveInterval(0).create().connect();
        client.submit("1+1").all().get();

        // since we do nothing for 3 seconds and the time limit for ping is 1 second we should get *about* 3 pings -
        // i don't think the assertion needs to be too accurate. just need to make sure there's a ping message out
        // there record
        Thread.sleep(3000);

        client.close();

        // stop the server to be sure that logs flush
        stopServer();

        assertThat(recordingAppender.logContainsAny(".*Checking channel - sending ping to client after idle period of .*$"), is(true));
    }

    @Test
    public void shouldTimeOutRemoteTraversal() throws Exception {
        final GraphTraversalSource g = traversal().withRemote(conf);

        try {
            // tests sleeping thread
            g.inject(1).sideEffect(Lambda.consumer("Thread.sleep(10000)")).iterate();
            fail("This traversal should have timed out");
        } catch (Exception ex) {
            final Throwable t = ex.getCause();
            assertThat(t, instanceOf(ResponseException.class));
            assertEquals(ResponseStatusCode.SERVER_ERROR_TIMEOUT, ((ResponseException) t).getResponseStatusCode());
        }

        // make a graph with a cycle in it to force a long run traversal
        graphGetter.get().traversal().addV("person").as("p").addE("self").to("p").iterate();

        try {
            // tests an "unending" traversal
            g.V().repeat(__.out()).until(__.outE().count().is(0)).iterate();
            fail("This traversal should have timed out");
        } catch (Exception ex) {
            final Throwable t = ex.getCause();
            assertThat(t, instanceOf(ResponseException.class));
            assertEquals(ResponseStatusCode.SERVER_ERROR_TIMEOUT, ((ResponseException) t).getResponseStatusCode());
        }
    }

    @Test
    public void shouldTimeOutRemoteTraversalUsingDeprecatedConfiguration() throws Exception {
        final GraphTraversalSource g = traversal().withRemote(conf);

        try {
            // tests sleeping thread
            g.inject(1).sideEffect(Lambda.consumer("Thread.sleep(10000)")).iterate();
            fail("This traversal should have timed out");
        } catch (Exception ex) {
            final Throwable t = ex.getCause();
            assertThat(t, instanceOf(ResponseException.class));
            assertEquals(ResponseStatusCode.SERVER_ERROR_TIMEOUT, ((ResponseException) t).getResponseStatusCode());
        }

        // make a graph with a cycle in it to force a long run traversal
        graphGetter.get().traversal().addV("person").as("p").addE("self").to("p").iterate();

        try {
            // tests an "unending" traversal
            g.V().repeat(__.out()).until(__.outE().count().is(0)).iterate();
            fail("This traversal should have timed out");
        } catch (Exception ex) {
            final Throwable t = ex.getCause();
            assertThat(t, instanceOf(ResponseException.class));
            assertEquals(ResponseStatusCode.SERVER_ERROR_TIMEOUT, ((ResponseException) t).getResponseStatusCode());
        }
    }

    @Test
    public void shouldTimeOutRemoteTraversalWithPerRequestOption() {
        final GraphTraversalSource g = traversal().withRemote(conf);

        try {
            // tests sleeping thread
            g.with(ARGS_SCRIPT_EVAL_TIMEOUT, 500L).inject(1).sideEffect(Lambda.consumer("Thread.sleep(10000)")).iterate();
            fail("This traversal should have timed out");
        } catch (Exception ex) {
            final Throwable t = ex.getCause();
            assertThat(t, instanceOf(ResponseException.class));
            assertEquals(ResponseStatusCode.SERVER_ERROR_TIMEOUT, ((ResponseException) t).getResponseStatusCode());
        }

        // make a graph with a cycle in it to force a long run traversal
        graphGetter.get().traversal().addV("person").as("p").addE("self").to("p").iterate();

        try {
            // tests an "unending" traversal
            g.with(ARGS_SCRIPT_EVAL_TIMEOUT, 500L).V().repeat(__.out()).until(__.outE().count().is(0)).iterate();
            fail("This traversal should have timed out");
        } catch (Exception ex) {
            final Throwable t = ex.getCause();
            assertThat(t, instanceOf(ResponseException.class));
            assertEquals(ResponseStatusCode.SERVER_ERROR_TIMEOUT, ((ResponseException) t).getResponseStatusCode());
        }
    }

    @Test
    public void shouldProduceProperExceptionOnTimeout() throws Exception {
        final Cluster cluster = TestClientFactory.open();
        final Client client = cluster.connect(name.getMethodName());

        boolean success = false;
        // Run a short test script a few times with progressively longer timeouts.
        // Each submissions should either succeed or fail with a timeout.
        // Note: the range of timeouts is intended to cover the case when the script finishes at about the
        // same time when the timeout occurs. In this situation either a timeout response or a successful
        // response is acceptable, however no other processing errors should occur.
        // Note: the timeout of 30 ms is generally sufficient for running a simple groovy script, so using longer
        // timeouts are not likely to results in a success/timeout response collision, which is the purpose
        // of this test.
        // Note: this test may have a false negative result, but a failure  would indicate a real problem.
        for(int i = 0; i < 30; i++) {
            int timeout = 1 + i;
            overrideEvaluationTimeout(timeout);

            try {
                client.submit("x = 1 + 1").all().get().get(0).getInt();
                success = true;
            } catch (Exception ex) {
                final Throwable t = ex.getCause();
                assertThat("Unexpected exception with script evaluation timeout: " + timeout, t, instanceOf(ResponseException.class));
                assertEquals(ResponseStatusCode.SERVER_ERROR_TIMEOUT, ((ResponseException) t).getResponseStatusCode());
            }
        }

        assertTrue("Some script submissions should succeed", success);

        cluster.close();
    }

    @Test
    public void shouldUseBaseScript() throws Exception {
        final Cluster cluster = TestClientFactory.open();
        final Client client = cluster.connect(name.getMethodName());

        assertEquals("hello, stephen", client.submit("hello('stephen')").all().get().get(0).getString());

        cluster.close();
    }

    @Test
    public void shouldUseInterpreterMode() throws Exception {
        final Cluster cluster = TestClientFactory.open();
        final Client client = cluster.connect(name.getMethodName());

        client.submit("def subtractAway(x,y){x-y};[]").all().get();
        client.submit("multiplyIt = { x,y -> x * y};[]").all().get();

        assertEquals(2, client.submit("x = 1 + 1").all().get().get(0).getInt());
        assertEquals(3, client.submit("int y = x + 1").all().get().get(0).getInt());
        assertEquals(5, client.submit("def z = x + y").all().get().get(0).getInt());

        final Map<String,Object> m = new HashMap<>();
        m.put("x", 10);
        assertEquals(-5, client.submit("z - x", m).all().get().get(0).getInt());
        assertEquals(15, client.submit("addItUp(x,z)", m).all().get().get(0).getInt());
        assertEquals(5, client.submit("subtractAway(x,z)", m).all().get().get(0).getInt());
        assertEquals(50, client.submit("multiplyIt(x,z)", m).all().get().get(0).getInt());

        cluster.close();
    }

    @Test
    public void shouldNotUseInterpreterMode() throws Exception {
        final Cluster cluster = TestClientFactory.open();
        final Client client = cluster.connect(name.getMethodName());

        client.submit("def subtractAway(x,y){x-y};[]").all().get();
        client.submit("multiplyIt = { x,y -> x * y};[]").all().get();

        assertEquals(2, client.submit("x = 1 + 1").all().get().get(0).getInt());
        assertEquals(3, client.submit("y = x + 1").all().get().get(0).getInt());
        assertEquals(5, client.submit("z = x + y").all().get().get(0).getInt());

        final Map<String,Object> m = new HashMap<>();
        m.put("x", 10);
        assertEquals(-5, client.submit("z - x", m).all().get().get(0).getInt());
        assertEquals(15, client.submit("addItUp(x,z)", m).all().get().get(0).getInt());
        assertEquals(5, client.submit("subtractAway(x,z)", m).all().get().get(0).getInt());
        assertEquals(50, client.submit("multiplyIt(x,z)", m).all().get().get(0).getInt());

        cluster.close();
    }

    @Test
    public void shouldUseSimpleSandbox() throws Exception {
        final Cluster cluster = TestClientFactory.open();
        final Client client = cluster.connect();

        assertEquals(2, client.submit("1+1").all().get().get(0).getInt());

        try {
            // this should return "nothing" - there should be no exception
            client.submit("java.lang.System.exit(0)").all().get();
            fail("The above should not have executed in any successful way as sandboxing is enabled");
        } catch (Exception ex) {
            assertThat(ex.getCause().getMessage(), containsString("[Static type checking] - Not authorized to call this method: java.lang.System#exit(int)"));
        } finally {
            cluster.close();
        }
    }

    @Test
    public void shouldEnableSsl() {
        final Cluster cluster = TestClientFactory.build().enableSsl(true).keyStore(JKS_SERVER_KEY).keyStorePassword(KEY_PASS).sslSkipCertValidation(true).create();
        final Client client = cluster.connect();

        try {
            // this should return "nothing" - there should be no exception
            assertEquals("test", client.submit("'test'").one().getString());
        } finally {
            cluster.close();
        }
    }

    @Test
    public void shouldEnableSslWithSslContextProgrammaticallySpecified() throws Exception {
        // just for testing - this is not good for production use
        final SslContextBuilder builder = SslContextBuilder.forClient();
        builder.trustManager(InsecureTrustManagerFactory.INSTANCE);
        builder.sslProvider(SslProvider.JDK);

        final Cluster cluster = TestClientFactory.build().enableSsl(true).sslContext(builder.build()).create();
        final Client client = cluster.connect();

        try {
            // this should return "nothing" - there should be no exception
            assertEquals("test", client.submit("'test'").one().getString());
        } finally {
            cluster.close();
        }
    }

    @Test
    public void shouldEnableSslButFailIfClientConnectsWithoutIt() {
        final Cluster cluster = TestClientFactory.build().enableSsl(false).create();
        final Client client = cluster.connect();

        try {
            client.submit("'test'").one();
            fail("Should throw exception because ssl is enabled on the server but not on client");
        } catch(Exception x) {
            final Throwable root = ExceptionUtils.getRootCause(x);
            assertThat(root, instanceOf(NoHostAvailableException.class));
        } finally {
            cluster.close();
        }
    }
<<<<<<< HEAD
    
=======

    @Test
    public void shouldEnableSslAndClientCertificateAuthWithLegacyPem() {
        final Cluster cluster = TestClientFactory.build().enableSsl(true)
                .keyCertChainFile(PEM_CLIENT_CRT).keyFile(PEM_CLIENT_KEY)
                .keyPassword(KEY_PASS).trustCertificateChainFile(PEM_SERVER_CRT).create();
        final Client client = cluster.connect();

        try {
            assertEquals("test", client.submit("'test'").one().getString());
        } finally {
            cluster.close();
        }
    }

    @Test
    public void shouldEnableSslAndClientCertificateAuthAndFailWithoutCertWithLegacyPem() {
        final Cluster cluster = TestClientFactory.build().enableSsl(true).keyStore(JKS_SERVER_KEY).keyStorePassword(KEY_PASS).sslSkipCertValidation(true).create();
        final Client client = cluster.connect();

        try {
            client.submit("'test'").one();
            fail("Should throw exception because ssl client auth is enabled on the server but client does not have a cert");
        } catch(Exception x) {
            final Throwable root = ExceptionUtils.getRootCause(x);
            assertThat(root, instanceOf(NoHostAvailableException.class));
        } finally {
            cluster.close();
        }
    }

    @Test
    public void shouldEnableSslAndClientCertificateAuthAndFailWithoutTrustedClientCertWithLegacyPem() {
        final Cluster cluster = TestClientFactory.build().enableSsl(true)
                .keyCertChainFile(PEM_CLIENT_CRT).keyFile(PEM_CLIENT_KEY)
                .keyPassword(KEY_PASS).trustCertificateChainFile(PEM_SERVER_CRT).create();
        final Client client = cluster.connect();

        try {
            client.submit("'test'").one();
            fail("Should throw exception because ssl client auth is enabled on the server but does not trust client's cert");
        } catch(Exception x) {
            final Throwable root = ExceptionUtils.getRootCause(x);
            assertThat(root, instanceOf(NoHostAvailableException.class));
        } finally {
            cluster.close();
        }
    }

>>>>>>> 2e89be3b
    @Test
    public void shouldEnableSslAndClientCertificateAuthWithPkcs12() {
        final Cluster cluster = TestClientFactory.build().enableSsl(true).keyStore(P12_CLIENT_KEY).keyStorePassword(KEY_PASS)
                .keyStoreType(KEYSTORE_TYPE_PKCS12).trustStore(P12_CLIENT_TRUST).trustStorePassword(KEY_PASS).create();
        final Client client = cluster.connect();

        try {
            assertEquals("test", client.submit("'test'").one().getString());
        } finally {
            cluster.close();
        }
    }

    @Test
    public void shouldEnableSslAndClientCertificateAuth() {
        final Cluster cluster = TestClientFactory.build().enableSsl(true).keyStore(JKS_CLIENT_KEY).keyStorePassword(KEY_PASS)
                .keyStoreType(KEYSTORE_TYPE_JKS).trustStore(JKS_CLIENT_TRUST).trustStorePassword(KEY_PASS).create();
        final Client client = cluster.connect();

        try {
            assertEquals("test", client.submit("'test'").one().getString());
        } finally {
            cluster.close();
        }
    }

    @Test
    public void shouldEnableSslAndClientCertificateAuthAndFailWithoutCert() {
        final Cluster cluster = TestClientFactory.build().enableSsl(true).keyStore(JKS_SERVER_KEY).keyStorePassword(KEY_PASS)
                .keyStoreType(KEYSTORE_TYPE_JKS).sslSkipCertValidation(true).create();
        final Client client = cluster.connect();

        try {
            client.submit("'test'").one();
            fail("Should throw exception because ssl client auth is enabled on the server but client does not have a cert");
        } catch (Exception x) {
            final Throwable root = ExceptionUtils.getRootCause(x);
            assertThat(root, instanceOf(NoHostAvailableException.class));
        } finally {
            cluster.close();
        }
    }

    @Test
    public void shouldEnableSslAndClientCertificateAuthAndFailWithoutTrustedClientCert() {
        final Cluster cluster = TestClientFactory.build().enableSsl(true).keyStore(JKS_CLIENT_KEY).keyStorePassword(KEY_PASS)
                .keyStoreType(KEYSTORE_TYPE_JKS).trustStore(JKS_CLIENT_TRUST).trustStorePassword(KEY_PASS).create();
        final Client client = cluster.connect();

        try {
            client.submit("'test'").one();
            fail("Should throw exception because ssl client auth is enabled on the server but does not trust client's cert");
        } catch (Exception x) {
            final Throwable root = ExceptionUtils.getRootCause(x);
            assertThat(root, instanceOf(NoHostAvailableException.class));
        } finally {
            cluster.close();
        }
    }

    @Test
    public void shouldEnableSslAndFailIfProtocolsDontMatch() {
        final Cluster cluster = TestClientFactory.build().enableSsl(true).keyStore(JKS_SERVER_KEY).keyStorePassword(KEY_PASS)
                .sslSkipCertValidation(true).sslEnabledProtocols(Arrays.asList("TLSv1.2")).create();
        final Client client = cluster.connect();

        try {
            client.submit("'test'").one();
            fail("Should throw exception because ssl client requires TLSv1.2 whereas server supports only TLSv1.1");
        } catch (Exception x) {
            final Throwable root = ExceptionUtils.getRootCause(x);
            assertThat(root, instanceOf(NoHostAvailableException.class));
        } finally {
            cluster.close();
        }
    }

    @Test
    public void shouldEnableSslAndFailIfCiphersDontMatch() {
        final Cluster cluster = TestClientFactory.build().enableSsl(true).keyStore(JKS_SERVER_KEY).keyStorePassword(KEY_PASS)
                .sslSkipCertValidation(true).sslCipherSuites(Arrays.asList("SSL_RSA_WITH_RC4_128_SHA")).create();
        final Client client = cluster.connect();

        try {
            client.submit("'test'").one();
            fail("Should throw exception because ssl client requires TLSv1.2 whereas server supports only TLSv1.1");
        } catch (Exception x) {
            final Throwable root = ExceptionUtils.getRootCause(x);
            assertThat(root, instanceOf(NoHostAvailableException.class));
        } finally {
            cluster.close();
        }
    }

    @Test
    public void shouldRespectHighWaterMarkSettingAndSucceed() throws Exception {
        // the highwatermark should get exceeded on the server and thus pause the writes, but have no problem catching
        // itself up - this is a tricky tests to get passing on all environments so this assumption will deny the
        // test for most cases
        TestHelper.assumeNonDeterministic();

        final Cluster cluster = TestClientFactory.open();
        final Client client = cluster.connect();

        try {
            final int resultCountToGenerate = 1000;
            final int batchSize = 3;
            final String fatty = IntStream.range(0, 175).mapToObj(String::valueOf).collect(Collectors.joining());
            final String fattyX = "['" + fatty + "'] * " + resultCountToGenerate;

            // don't allow the thread to proceed until all results are accounted for
            final CountDownLatch latch = new CountDownLatch(resultCountToGenerate);
            final AtomicBoolean expected = new AtomicBoolean(false);
            final AtomicBoolean faulty = new AtomicBoolean(false);
            final RequestMessage request = RequestMessage.build(Tokens.OPS_EVAL)
                    .addArg(Tokens.ARGS_BATCH_SIZE, batchSize)
                    .addArg(Tokens.ARGS_GREMLIN, fattyX).create();

            client.submitAsync(request).thenAcceptAsync(r -> {
                r.stream().forEach(item -> {
                    try {
                        final String aFattyResult = item.getString();
                        expected.set(aFattyResult.equals(fatty));
                    } catch (Exception ex) {
                        ex.printStackTrace();
                        faulty.set(true);
                    } finally {
                        latch.countDown();
                    }
                });
            });

            assertThat(latch.await(30000, TimeUnit.MILLISECONDS), is(true));
            assertEquals(0, latch.getCount());
            assertThat(faulty.get(), is(false));
            assertThat(expected.get(), is(true));

            assertThat(recordingAppender.getMessages().stream().anyMatch(m -> m.contains("Pausing response writing as writeBufferHighWaterMark exceeded on")), is(true));
        } catch (Exception ex) {
            fail("Shouldn't have tossed an exception");
        } finally {
            cluster.close();
        }
    }

    @Test
    public void shouldReturnInvalidRequestArgsWhenGremlinArgIsNotSupplied() throws Exception {
        try (SimpleClient client = TestClientFactory.createWebSocketClient()) {
            final RequestMessage request = RequestMessage.build(Tokens.OPS_EVAL).create();
            final ResponseMessage result = client.submit(request).get(0);
            assertThat(result.getStatus().getCode(), is(not(ResponseStatusCode.PARTIAL_CONTENT)));
            assertEquals(result.getStatus().getCode(), ResponseStatusCode.REQUEST_ERROR_INVALID_REQUEST_ARGUMENTS);
        }
    }

    @Test
    public void shouldReturnInvalidRequestArgsWhenInvalidReservedBindingKeyIsUsed() throws Exception {
        try (SimpleClient client = TestClientFactory.createWebSocketClient()) {
            final Map<String, Object> bindings = new HashMap<>();
            bindings.put(T.id.getAccessor(), "123");
            final RequestMessage request = RequestMessage.build(Tokens.OPS_EVAL)
                    .addArg(Tokens.ARGS_GREMLIN, "[1,2,3,4,5,6,7,8,9,0]")
                    .addArg(Tokens.ARGS_BINDINGS, bindings).create();
            final CountDownLatch latch = new CountDownLatch(1);
            final AtomicBoolean pass = new AtomicBoolean(false);
            client.submit(request, result -> {
                if (result.getStatus().getCode() != ResponseStatusCode.PARTIAL_CONTENT) {
                    pass.set(ResponseStatusCode.REQUEST_ERROR_INVALID_REQUEST_ARGUMENTS == result.getStatus().getCode());
                    latch.countDown();
                }
            });

            if (!latch.await(3000, TimeUnit.MILLISECONDS))
                fail("Request should have returned error, but instead timed out");
            assertThat(pass.get(), is(true));
        }

        try (SimpleClient client = TestClientFactory.createWebSocketClient()) {
            final Map<String, Object> bindings = new HashMap<>();
            bindings.put("id", "123");
            final RequestMessage request = RequestMessage.build(Tokens.OPS_EVAL)
                    .addArg(Tokens.ARGS_GREMLIN, "[1,2,3,4,5,6,7,8,9,0]")
                    .addArg(Tokens.ARGS_BINDINGS, bindings).create();
            final CountDownLatch latch = new CountDownLatch(1);
            final AtomicBoolean pass = new AtomicBoolean(false);
            client.submit(request, result -> {
                if (result.getStatus().getCode() != ResponseStatusCode.PARTIAL_CONTENT) {
                    pass.set(ResponseStatusCode.REQUEST_ERROR_INVALID_REQUEST_ARGUMENTS == result.getStatus().getCode());
                    latch.countDown();
                }
            });

            if (!latch.await(3000, TimeUnit.MILLISECONDS))
                fail("Request should have returned error, but instead timed out");
            assertTrue(pass.get());
        }
    }

    @Test
    public void shouldReturnInvalidRequestArgsWhenInvalidTypeBindingKeyIsUsed() throws Exception {
        try (SimpleClient client = TestClientFactory.createWebSocketClient()) {
            final Map<Object, Object> bindings = new HashMap<>();
            bindings.put(1, "123");
            final RequestMessage request = RequestMessage.build(Tokens.OPS_EVAL)
                    .addArg(Tokens.ARGS_GREMLIN, "[1,2,3,4,5,6,7,8,9,0]")
                    .addArg(Tokens.ARGS_BINDINGS, bindings).create();
            final CountDownLatch latch = new CountDownLatch(1);
            final AtomicBoolean pass = new AtomicBoolean(false);
            client.submit(request, result -> {
                if (result.getStatus().getCode() != ResponseStatusCode.PARTIAL_CONTENT) {
                    pass.set(ResponseStatusCode.REQUEST_ERROR_INVALID_REQUEST_ARGUMENTS == result.getStatus().getCode());
                    latch.countDown();
                }
            });

            if (!latch.await(3000, TimeUnit.MILLISECONDS))
                fail("Request should have returned error, but instead timed out");
            assertThat(pass.get(), is(true));
        }
    }

    @Test
    public void shouldReturnInvalidRequestArgsWhenBindingCountExceedsAllowable() throws Exception {
        try (SimpleClient client = TestClientFactory.createWebSocketClient()) {
            final Map<Object, Object> bindings = new HashMap<>();
            bindings.put("x", 123);
            bindings.put("y", 123);
            final RequestMessage request = RequestMessage.build(Tokens.OPS_EVAL)
                    .addArg(Tokens.ARGS_GREMLIN, "x+y")
                    .addArg(Tokens.ARGS_BINDINGS, bindings).create();
            final CountDownLatch latch = new CountDownLatch(1);
            final AtomicBoolean pass = new AtomicBoolean(false);
            client.submit(request, result -> {
                if (result.getStatus().getCode() != ResponseStatusCode.PARTIAL_CONTENT) {
                    pass.set(ResponseStatusCode.REQUEST_ERROR_INVALID_REQUEST_ARGUMENTS == result.getStatus().getCode());
                    latch.countDown();
                }
            });

            if (!latch.await(3000, TimeUnit.MILLISECONDS))
                fail("Request should have returned error, but instead timed out");
            assertThat(pass.get(), is(true));
        }

        try (SimpleClient client = TestClientFactory.createWebSocketClient()) {
            final Map<Object, Object> bindings = new HashMap<>();
            bindings.put("x", 123);
            final RequestMessage request = RequestMessage.build(Tokens.OPS_EVAL)
                    .addArg(Tokens.ARGS_GREMLIN, "x+123")
                    .addArg(Tokens.ARGS_BINDINGS, bindings).create();
            final CountDownLatch latch = new CountDownLatch(1);
            final AtomicBoolean pass = new AtomicBoolean(false);
            client.submit(request, result -> {
                if (result.getStatus().getCode() != ResponseStatusCode.PARTIAL_CONTENT) {
                    pass.set(ResponseStatusCode.SUCCESS == result.getStatus().getCode() && (((int) ((List) result.getResult().getData()).get(0) == 246)));
                    latch.countDown();
                }
            });

            if (!latch.await(3000, TimeUnit.MILLISECONDS))
                fail("Request should have returned error, but instead timed out");
            assertThat(pass.get(), is(true));
        }
    }

    @Test
    public void shouldReturnInvalidRequestArgsWhenInvalidNullBindingKeyIsUsed() throws Exception {
        try (SimpleClient client = TestClientFactory.createWebSocketClient()) {
            final Map<String, Object> bindings = new HashMap<>();
            bindings.put(null, "123");
            final RequestMessage request = RequestMessage.build(Tokens.OPS_EVAL)
                    .addArg(Tokens.ARGS_GREMLIN, "[1,2,3,4,5,6,7,8,9,0]")
                    .addArg(Tokens.ARGS_BINDINGS, bindings).create();
            final CountDownLatch latch = new CountDownLatch(1);
            final AtomicBoolean pass = new AtomicBoolean(false);
            client.submit(request, result -> {
                if (result.getStatus().getCode() != ResponseStatusCode.PARTIAL_CONTENT) {
                    pass.set(ResponseStatusCode.REQUEST_ERROR_INVALID_REQUEST_ARGUMENTS == result.getStatus().getCode());
                    latch.countDown();
                }
            });

            if (!latch.await(3000, TimeUnit.MILLISECONDS))
                fail("Request should have returned error, but instead timed out");
            assertThat(pass.get(), is(true));
        }
    }

    @Test
    @SuppressWarnings("unchecked")
    public void shouldBatchResultsByTwos() throws Exception {
        try (SimpleClient client = TestClientFactory.createWebSocketClient()) {
            final RequestMessage request = RequestMessage.build(Tokens.OPS_EVAL)
                    .addArg(Tokens.ARGS_GREMLIN, "[0,1,2,3,4,5,6,7,8,9]").create();

            final List<ResponseMessage> msgs = client.submit(request);
            assertEquals(5, client.submit(request).size());
            assertEquals(0, ((List<Integer>) msgs.get(0).getResult().getData()).get(0).intValue());
            assertEquals(1, ((List<Integer>) msgs.get(0).getResult().getData()).get(1).intValue());
            assertEquals(2, ((List<Integer>) msgs.get(1).getResult().getData()).get(0).intValue());
            assertEquals(3, ((List<Integer>) msgs.get(1).getResult().getData()).get(1).intValue());
            assertEquals(4, ((List<Integer>) msgs.get(2).getResult().getData()).get(0).intValue());
            assertEquals(5, ((List<Integer>) msgs.get(2).getResult().getData()).get(1).intValue());
            assertEquals(6, ((List<Integer>) msgs.get(3).getResult().getData()).get(0).intValue());
            assertEquals(7, ((List<Integer>) msgs.get(3).getResult().getData()).get(1).intValue());
            assertEquals(8, ((List<Integer>) msgs.get(4).getResult().getData()).get(0).intValue());
            assertEquals(9, ((List<Integer>) msgs.get(4).getResult().getData()).get(1).intValue());
        }
    }

    @Test
    @SuppressWarnings("unchecked")
    public void shouldBatchResultsByOnesByOverridingFromClientSide() throws Exception {
        try (SimpleClient client = TestClientFactory.createWebSocketClient()) {
            final RequestMessage request = RequestMessage.build(Tokens.OPS_EVAL)
                    .addArg(Tokens.ARGS_GREMLIN, "[0,1,2,3,4,5,6,7,8,9]")
                    .addArg(Tokens.ARGS_BATCH_SIZE, 1).create();

            final List<ResponseMessage> msgs = client.submit(request);
            assertEquals(10, msgs.size());
            IntStream.rangeClosed(0, 9).forEach(i -> assertEquals(i, ((List<Integer>) msgs.get(i).getResult().getData()).get(0).intValue()));
        }
    }

    @Test
    public void shouldNotThrowNoSuchElementException() throws Exception {
        try (SimpleClient client = TestClientFactory.createWebSocketClient()){
            // this should return "nothing" - there should be no exception
            final List<ResponseMessage> responses = client.submit("g.V().has('name','kadfjaldjfla')");
            assertNull(responses.get(0).getResult().getData());
        }
    }

    @Test
    @SuppressWarnings("unchecked")
    public void shouldReceiveFailureTimeOutOnScriptEval() throws Exception {
        try (SimpleClient client = TestClientFactory.createWebSocketClient()){
            final List<ResponseMessage> responses = client.submit("Thread.sleep(3000);'some-stuff-that-should not return'");
            assertThat(responses.get(0).getStatus().getMessage(), startsWith("Evaluation exceeded the configured 'evaluationTimeout' threshold of 1000 ms"));

            // validate that we can still send messages to the server
            assertEquals(2, ((List<Integer>) client.submit("1+1").get(0).getResult().getData()).get(0).intValue());
        }
    }

    @Test
    @SuppressWarnings("unchecked")
    public void shouldReceiveFailureTimeOutOnScriptEvalUsingOverride() throws Exception {
        try (SimpleClient client = TestClientFactory.createWebSocketClient()) {
            final RequestMessage msg = RequestMessage.build("eval")
                    .addArg(ARGS_SCRIPT_EVAL_TIMEOUT, 100L)
                    .addArg(Tokens.ARGS_GREMLIN, "Thread.sleep(3000);'some-stuff-that-should not return'")
                    .create();
            final List<ResponseMessage> responses = client.submit(msg);
            assertThat(responses.get(0).getStatus().getMessage(), startsWith("Evaluation exceeded the configured 'evaluationTimeout' threshold of 100 ms"));

            // validate that we can still send messages to the server
            assertEquals(2, ((List<Integer>) client.submit("1+1").get(0).getResult().getData()).get(0).intValue());
        }
    }

    @Test
    @SuppressWarnings("unchecked")
    public void shouldReceiveFailureTimeOutOnEvalUsingOverride() throws Exception {
        try (SimpleClient client = TestClientFactory.createWebSocketClient()) {
            final RequestMessage msg = RequestMessage.build("eval")
                    .addArg(Tokens.ARGS_EVAL_TIMEOUT, 100L)
                    .addArg(Tokens.ARGS_GREMLIN, "Thread.sleep(3000);'some-stuff-that-should not return'")
                    .create();
            final List<ResponseMessage> responses = client.submit(msg);
            assertThat(responses.get(0).getStatus().getMessage(), startsWith("Evaluation exceeded the configured 'evaluationTimeout' threshold of 100 ms"));

            // validate that we can still send messages to the server
            assertEquals(2, ((List<Integer>) client.submit("1+1").get(0).getResult().getData()).get(0).intValue());
        }
    }

    @Test
    public void shouldReceiveFailureTimeOutOnScriptEvalOfOutOfControlLoop() throws Exception {
        try (SimpleClient client = TestClientFactory.createWebSocketClient()){
            // timeout configured for 1 second so the timed interrupt should trigger prior to the
            // evaluationTimeout which is at 30 seconds by default
            final List<ResponseMessage> responses = client.submit("while(true){}");
            assertThat(responses.get(0).getStatus().getMessage(), startsWith("Timeout during script evaluation triggered by TimedInterruptCustomizerProvider"));

            // validate that we can still send messages to the server
            assertEquals(2, ((List<Integer>) client.submit("1+1").get(0).getResult().getData()).get(0).intValue());
        }
    }

    @Test
    @SuppressWarnings("unchecked")
    public void shouldLoadInitScript() throws Exception {
        try (SimpleClient client = TestClientFactory.createWebSocketClient()){
            assertEquals(2, ((List<Integer>) client.submit("addItUp(1,1)").get(0).getResult().getData()).get(0).intValue());
        }
    }

    @Test
    public void shouldGarbageCollectPhantomButNotHard() throws Exception {
        final Cluster cluster = TestClientFactory.open();
        final Client client = cluster.connect();

        assertEquals(2, client.submit("addItUp(1,1)").all().join().get(0).getInt());
        assertEquals(0, client.submit("def subtract(x,y){x-y};subtract(1,1)").all().join().get(0).getInt());
        assertEquals(0, client.submit("subtract(1,1)").all().join().get(0).getInt());

        final Map<String, Object> bindings = new HashMap<>();
        bindings.put(GremlinGroovyScriptEngine.KEY_REFERENCE_TYPE, GremlinGroovyScriptEngine.REFERENCE_TYPE_PHANTOM);
        assertEquals(4, client.submit("def multiply(x,y){x*y};multiply(2,2)", bindings).all().join().get(0).getInt());

        try {
            client.submit("multiply(2,2)").all().join().get(0).getInt();
            fail("Should throw an exception since reference is phantom.");
        } catch (RuntimeException ignored) {

        } finally {
            cluster.close();
        }
    }

    @Test
    public void shouldReceiveFailureOnBadGraphSONSerialization() throws Exception {
        final Cluster cluster = TestClientFactory.build().serializer(Serializers.GRAPHSON_V3D0).create();
        final Client client = cluster.connect();

        try {
            client.submit("def class C { def C getC(){return this}}; new C()").all().join();
            fail("Should throw an exception.");
        } catch (RuntimeException re) {
            final Throwable root = ExceptionUtils.getRootCause(re);
            assertThat(root.getMessage(), CoreMatchers.startsWith("Error during serialization: Direct self-reference leading to cycle (through reference chain:"));

            // validate that we can still send messages to the server
            assertEquals(2, client.submit("1+1").all().join().get(0).getInt());
        } finally {
            cluster.close();
        }
    }

    @Test
    public void shouldReceiveFailureOnBadGryoSerialization() throws Exception {
        final Cluster cluster = TestClientFactory.build().serializer(Serializers.GRYO_V1D0).create();
        final Client client = cluster.connect();

        try {
            client.submit("java.awt.Color.RED").all().join();
            fail("Should throw an exception.");
        } catch (RuntimeException re) {
            final Throwable root = ExceptionUtils.getRootCause(re);
            assertThat(root.getMessage(), CoreMatchers.startsWith("Error during serialization: Class is not registered: java.awt.Color"));

            // validate that we can still send messages to the server
            assertEquals(2, client.submit("1+1").all().join().get(0).getInt());
        } finally {
            cluster.close();
        }
    }

    @SuppressWarnings("ThrowableResultOfMethodCallIgnored")
    @Test
    public void shouldBlockRequestWhenTooBig() throws Exception {
        final Cluster cluster = TestClientFactory.open();
        final Client client = cluster.connect();

        try {
            final String fatty = IntStream.range(0, 1024).mapToObj(String::valueOf).collect(Collectors.joining());
            final CompletableFuture<ResultSet> result = client.submitAsync("'" + fatty + "';'test'");
            final ResultSet resultSet = result.get(10000, TimeUnit.MILLISECONDS);
            resultSet.all().get(10000, TimeUnit.MILLISECONDS);
            fail("Should throw an exception.");
        } catch (TimeoutException te) {
            // the request should not have timed-out - the connection should have been reset, but it seems that
            // timeout seems to occur as well on some systems (it's not clear why).  however, the nature of this
            // test is to ensure that the script isn't processed if it exceeds a certain size, so in this sense
            // it seems ok to pass in this case.
        } catch (Exception re) {
            final Throwable root = ExceptionUtils.getRootCause(re);
            // Netty closes the channel to the server on a non-recoverable error such as CorruptedFrameException
            // and the connection is subsequently destroyed. Each of the pending requests are given an error with
            // the following error message.
            //
            // went with two possible error messages here as i think that there is some either non-deterministic
            // behavior around the error message or it's environmentally dependent (e.g. different jdk, versions, etc)
            assertThat(root.getMessage(), Matchers.anyOf(is("Connection to server is no longer active"), is("Connection reset by peer")));

            // validate that we can still send messages to the server
            assertEquals(2, client.submit("1+1").all().join().get(0).getInt());
        } finally {
            cluster.close();
        }
    }

    @Test
    public void shouldFailOnDeadHost() throws Exception {
        final Cluster cluster = TestClientFactory.build().create();
        final Client client = cluster.connect();

        // ensure that connection to server is good
        assertEquals(2, client.submit("1+1").all().join().get(0).getInt());

        // kill the server which will make the client mark the host as unavailable
        this.stopServer();

        try {
            // try to re-issue a request now that the server is down
            client.submit("g").all().join();
            fail("Should throw an exception.");
        } catch (RuntimeException re) {
            // Client would have no active connections to the host, hence it would encounter a timeout
            // trying to find an alive connection to the host.
            assertThat(re.getCause().getCause() instanceof TimeoutException, is(true));

            //
            // should recover when the server comes back
            //

            // restart server
            this.startServer();
            // the retry interval is 1 second, wait a bit longer
            TimeUnit.SECONDS.sleep(5);

            List<Result> results = client.submit("1+1").all().join();
            assertEquals(1, results.size());
            assertEquals(2, results.get(0).getInt());

        } finally {
            cluster.close();
        }
    }

    @Test
    public void shouldNotHavePartialContentWithOneResult() throws Exception {
        try (SimpleClient client = TestClientFactory.createWebSocketClient()) {
            final RequestMessage request = RequestMessage.build(Tokens.OPS_EVAL)
                    .addArg(Tokens.ARGS_GREMLIN, "10").create();
            final List<ResponseMessage> responses = client.submit(request);
            assertEquals(1, responses.size());
            assertEquals(ResponseStatusCode.SUCCESS, responses.get(0).getStatus().getCode());
        }
    }

    @Test
    public void shouldHavePartialContentWithLongResultsCollection() throws Exception {
        try (SimpleClient client = TestClientFactory.createWebSocketClient()) {
            final RequestMessage request = RequestMessage.build(Tokens.OPS_EVAL)
                    .addArg(Tokens.ARGS_GREMLIN, "new String[100]").create();
            final List<ResponseMessage> responses = client.submit(request);
            assertThat(responses.size(), Matchers.greaterThan(1));
            for (Iterator<ResponseMessage> it = responses.iterator(); it.hasNext(); ) {
                final ResponseMessage msg = it.next();
                final ResponseStatusCode expected = it.hasNext() ? ResponseStatusCode.PARTIAL_CONTENT : ResponseStatusCode.SUCCESS;
                assertEquals(expected, msg.getStatus().getCode());
            }
        }
    }

    @Test
    public void shouldFailWithBadScriptEval() throws Exception {
        try (SimpleClient client = TestClientFactory.createWebSocketClient()) {
            final RequestMessage request = RequestMessage.build(Tokens.OPS_EVAL)
                    .addArg(Tokens.ARGS_GREMLIN, "new String().doNothingAtAllBecauseThis is a syntax error").create();
            final List<ResponseMessage> responses = client.submit(request);
            assertEquals(ResponseStatusCode.SERVER_ERROR_SCRIPT_EVALUATION, responses.get(0).getStatus().getCode());
            assertEquals(1, responses.size());
        }
    }

    @Test
    public void shouldSupportLambdasUsingWithRemote() throws Exception {
        final GraphTraversalSource g = traversal().withRemote(conf);
        g.addV("person").property("age", 20).iterate();
        g.addV("person").property("age", 10).iterate();
        assertEquals(50L, g.V().hasLabel("person").map(Lambda.function("it.get().value('age') + 10")).sum().next());
    }

    @Test
    public void shouldDoNonBlockingPromiseWithRemote() throws Exception {
        final GraphTraversalSource g = traversal().withRemote(conf);
        g.addV("person").property("age", 20).promise(Traversal::iterate).join();
        g.addV("person").property("age", 10).promise(Traversal::iterate).join();
        assertEquals(50L, g.V().hasLabel("person").map(Lambda.function("it.get().value('age') + 10")).sum().promise(t -> t.next()).join());
        g.addV("person").property("age", 20).promise(Traversal::iterate).join();

        final Traversal<Vertex,Integer> traversal = g.V().hasLabel("person").has("age", 20).values("age");
        int age = traversal.promise(t -> t.next(1).get(0)).join();
        assertEquals(20, age);
        assertEquals(20, (int)traversal.next());
        assertThat(traversal.hasNext(), is(false));

        final Traversal traversalCloned = g.V().hasLabel("person").has("age", 20).values("age");
        assertEquals(20, traversalCloned.next());
        assertEquals(20, traversalCloned.promise(t -> ((Traversal) t).next(1).get(0)).join());
        assertThat(traversalCloned.promise(t -> ((Traversal) t).hasNext()).join(), is(false));

        assertEquals(3, g.V().promise(Traversal::toList).join().size());
    }

    @Test
    public void shouldProvideBetterExceptionForMethodCodeTooLarge() {
        final int numberOfParameters = 4000;
        final Map<String,Object> b = new HashMap<>();

        // generate a script with a ton of bindings usage to generate a "code too large" exception
        String script = "x = 0";
        for (int ix = 0; ix < numberOfParameters; ix++) {
            if (ix > 0 && ix % 100 == 0) {
                script = script + ";" + System.lineSeparator() + "x = x";
            }
            script = script + " + x" + ix;
            b.put("x" + ix, ix);
        }

        final Cluster cluster = TestClientFactory.build().maxContentLength(4096000).create();
        final Client client = cluster.connect();

        try {
            client.submit(script, b).all().get();
            fail("Should have tanked out because of number of parameters used and size of the compile script");
        } catch (Exception ex) {
            assertThat(ex.getMessage(), containsString("The Gremlin statement that was submitted exceeds the maximum compilation size allowed by the JVM"));
        }
    }
}<|MERGE_RESOLUTION|>--- conflicted
+++ resolved
@@ -618,59 +618,7 @@
             cluster.close();
         }
     }
-<<<<<<< HEAD
-    
-=======
-
-    @Test
-    public void shouldEnableSslAndClientCertificateAuthWithLegacyPem() {
-        final Cluster cluster = TestClientFactory.build().enableSsl(true)
-                .keyCertChainFile(PEM_CLIENT_CRT).keyFile(PEM_CLIENT_KEY)
-                .keyPassword(KEY_PASS).trustCertificateChainFile(PEM_SERVER_CRT).create();
-        final Client client = cluster.connect();
-
-        try {
-            assertEquals("test", client.submit("'test'").one().getString());
-        } finally {
-            cluster.close();
-        }
-    }
-
-    @Test
-    public void shouldEnableSslAndClientCertificateAuthAndFailWithoutCertWithLegacyPem() {
-        final Cluster cluster = TestClientFactory.build().enableSsl(true).keyStore(JKS_SERVER_KEY).keyStorePassword(KEY_PASS).sslSkipCertValidation(true).create();
-        final Client client = cluster.connect();
-
-        try {
-            client.submit("'test'").one();
-            fail("Should throw exception because ssl client auth is enabled on the server but client does not have a cert");
-        } catch(Exception x) {
-            final Throwable root = ExceptionUtils.getRootCause(x);
-            assertThat(root, instanceOf(NoHostAvailableException.class));
-        } finally {
-            cluster.close();
-        }
-    }
-
-    @Test
-    public void shouldEnableSslAndClientCertificateAuthAndFailWithoutTrustedClientCertWithLegacyPem() {
-        final Cluster cluster = TestClientFactory.build().enableSsl(true)
-                .keyCertChainFile(PEM_CLIENT_CRT).keyFile(PEM_CLIENT_KEY)
-                .keyPassword(KEY_PASS).trustCertificateChainFile(PEM_SERVER_CRT).create();
-        final Client client = cluster.connect();
-
-        try {
-            client.submit("'test'").one();
-            fail("Should throw exception because ssl client auth is enabled on the server but does not trust client's cert");
-        } catch(Exception x) {
-            final Throwable root = ExceptionUtils.getRootCause(x);
-            assertThat(root, instanceOf(NoHostAvailableException.class));
-        } finally {
-            cluster.close();
-        }
-    }
-
->>>>>>> 2e89be3b
+
     @Test
     public void shouldEnableSslAndClientCertificateAuthWithPkcs12() {
         final Cluster cluster = TestClientFactory.build().enableSsl(true).keyStore(P12_CLIENT_KEY).keyStorePassword(KEY_PASS)
