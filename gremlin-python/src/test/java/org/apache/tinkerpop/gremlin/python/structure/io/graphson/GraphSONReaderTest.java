--- conflicted
+++ resolved
@@ -58,7 +58,6 @@
 
     @Test
     public void shouldDeserializeGraphObjects() throws Exception {
-<<<<<<< HEAD
         for (final GraphSONVersion version : VERSIONS) {
             final ScriptEngine jythonEngine = JythonScriptEngineSetup.setup((PyScriptEngine) new ScriptEngineManager().getEngineByName("jython"));
             jythonEngine.eval("graphson_reader = " + (version.equals(GraphSONVersion.V2_0) ? "graphsonV2d0_reader" : "graphsonV3d0_reader"));
@@ -68,11 +67,14 @@
             jythonEngine.getBindings(ScriptContext.ENGINE_SCOPE).put("x", mapper.writeValueAsString(vertex));
             assertEquals(vertex.toString(), jythonEngine.eval("str(graphson_reader.readObject(x))"));
             assertTrue((Boolean) jythonEngine.eval("isinstance(graphson_reader.readObject(x),Vertex)"));
+            assertEquals("person", jythonEngine.eval("graphson_reader.readObject(x).label"));
+            assertEquals(1, jythonEngine.eval("graphson_reader.readObject(x).id"));
             //
             final Edge edge = g.V(1).outE("created").next();
             jythonEngine.getBindings(ScriptContext.ENGINE_SCOPE).put("x", mapper.writeValueAsString(edge));
             assertEquals(edge.toString(), jythonEngine.eval("str(graphson_reader.readObject(x))"));
             assertTrue((Boolean) jythonEngine.eval("isinstance(graphson_reader.readObject(x),Edge)"));
+            assertEquals("created", jythonEngine.eval("graphson_reader.readObject(x).label"));
             //
             final VertexProperty vertexProperty = (VertexProperty) g.V(1).properties("name").next();
             jythonEngine.getBindings(ScriptContext.ENGINE_SCOPE).put("x", mapper.writeValueAsString(vertexProperty));
@@ -91,37 +93,6 @@
             assertTrue((Boolean) jythonEngine.eval("isinstance(graphson_reader.readObject(x).object,Vertex)"));
             assertTrue((Boolean) jythonEngine.eval("isinstance(graphson_reader.readObject(x),Traverser)"));
         }
-=======
-        final Vertex vertex = g.V(1).next();
-        jythonEngine.getBindings(ScriptContext.ENGINE_SCOPE).put("x", mapper.writeValueAsString(vertex));
-        assertEquals(vertex.toString(), jythonEngine.eval("str(graphson_reader.readObject(x))"));
-        assertTrue((Boolean) jythonEngine.eval("isinstance(graphson_reader.readObject(x),Vertex)"));
-        assertEquals("person", jythonEngine.eval("graphson_reader.readObject(x).label"));
-        assertEquals(1, jythonEngine.eval("graphson_reader.readObject(x).id"));
-        //
-        final Edge edge = g.V(1).outE("created").next();
-        jythonEngine.getBindings(ScriptContext.ENGINE_SCOPE).put("x", mapper.writeValueAsString(edge));
-        assertEquals(edge.toString(), jythonEngine.eval("str(graphson_reader.readObject(x))"));
-        assertTrue((Boolean) jythonEngine.eval("isinstance(graphson_reader.readObject(x),Edge)"));
-        assertEquals("created", jythonEngine.eval("graphson_reader.readObject(x).label"));
-        //
-        final VertexProperty vertexProperty = (VertexProperty) g.V(1).properties("name").next();
-        jythonEngine.getBindings(ScriptContext.ENGINE_SCOPE).put("x", mapper.writeValueAsString(vertexProperty));
-        assertEquals(vertexProperty.toString(), jythonEngine.eval("str(graphson_reader.readObject(x))"));
-        assertTrue((Boolean) jythonEngine.eval("isinstance(graphson_reader.readObject(x),VertexProperty)"));
-        //
-        final Property property = g.V(1).outE("created").properties("weight").next();
-        jythonEngine.getBindings(ScriptContext.ENGINE_SCOPE).put("x", mapper.writeValueAsString(property));
-        assertEquals(property.toString(), jythonEngine.eval("str(graphson_reader.readObject(x))"));
-        assertTrue((Boolean) jythonEngine.eval("isinstance(graphson_reader.readObject(x),Property)"));
-        //
-        final Traverser<Vertex> traverser = new DefaultRemoteTraverser<>(vertex, 3L);
-        jythonEngine.getBindings(ScriptContext.ENGINE_SCOPE).put("x", mapper.writeValueAsString(traverser));
-        assertEquals(traverser.toString(), jythonEngine.eval("str(graphson_reader.readObject(x))"));
-        assertEquals(BigInteger.valueOf(3L), jythonEngine.eval("graphson_reader.readObject(x).bulk")); // jython uses big integer in Java
-        assertTrue((Boolean) jythonEngine.eval("isinstance(graphson_reader.readObject(x).object,Vertex)"));
-        assertTrue((Boolean) jythonEngine.eval("isinstance(graphson_reader.readObject(x),Traverser)"));
->>>>>>> 98ed3d41
     }
 
     @Test
