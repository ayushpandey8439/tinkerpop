language: java
os:
  - linux
jdk:
  - openjdk11
sudo: required
dist: bionic
services:
  - docker
cache:
  directories:
    - $HOME/mvn-home
addons:
  apt:
    sources:
      - deadsnakes

install:
  # install maven 3.3.9 if it is not in cache already
  - bash .travis.install-maven.sh "3.3.9" "${HOME}/mvn-home"
  - export M2_HOME=${HOME}/mvn-home
  - export PATH=${HOME}/mvn-home/bin:${PATH}
  # visual check that we have the correct maven/python versions installed
  - mvn -version
  - python2 --version
  - python3 --version

before_install:
  - wget -q https://packages.microsoft.com/config/ubuntu/18.04/packages-microsoft-prod.deb -O packages-microsoft-prod.deb
  - sudo dpkg -i packages-microsoft-prod.deb
  - sudo add-apt-repository universe
  - sudo apt update
  - sudo apt install apt-transport-https
  - sudo apt update
  - sudo apt install dotnet-sdk-3.1
  - sudo apt install python3.6
  - sudo rm /usr/bin/python3
  - sudo ln -s python3.6 /usr/bin/python3
  - sudo apt install gcc python3.6-dev libkrb5-dev

jobs:
  include:
    - stage: "tests"
      script: "mvn clean install -Dci --batch-mode -Dorg.slf4j.simpleLogger.log.org.apache.maven.cli.transfer.Slf4jMavenTransferListener=warn"
<<<<<<< HEAD
      name: "mvn clean install - jdk11"
    - script: "touch gremlin-dotnet/src/.glv && touch gremlin-dotnet/test/.glv && mvn clean install -q -DskipTests && mvn verify -pl :gremlin-dotnet,:gremlin-dotnet-tests -P gremlin-dotnet"
=======
      name: "mvn clean install"
    - script: "touch gremlin-dotnet/src/.glv && touch gremlin-dotnet/test/.glv && mvn clean install -q -DskipTests -Dci && mvn verify -pl :gremlin-dotnet,:gremlin-dotnet-tests -P gremlin-dotnet"
>>>>>>> a6794cb7
      name: ".net"
    - script: "touch gremlin-python/.glv && mvn clean install -q -DskipTests -Dci && mvn verify -pl gremlin-python"
      name: "python"
    - script: "mvn clean install -q -DskipTests -Dci && mvn verify -pl :gremlin-javascript"
      name: "javascript"
    - script:
<<<<<<< HEAD
        - "mvn -version"
        - "mvn clean install -Dci --batch-mode -Dorg.slf4j.simpleLogger.log.org.apache.maven.cli.transfer.Slf4jMavenTransferListener=warn"
      jdk: openjdk8
      name: "mvn clean install - jdk8"
    - script:
        - "mvn clean install -q -DskipTests"
        - "mvn verify -pl :gremlin-server -DskipTests -DskipIntegrationTests=false -DincludeNeo4j"
=======
      - "mvn clean install -q -DskipTests -Dci"
      - "mvn verify -pl :gremlin-server -DskipTests -DskipIntegrationTests=false -DincludeNeo4j"
>>>>>>> a6794cb7
      name: "gremlin server"
    - script:
        - "mvn clean install -q -DskipTests -Dci"
        - "mvn verify -pl :gremlin-console -DskipTests -DskipIntegrationTests=false"
      name: "gremlin console"
    - script:
      - "mvn clean install -q -DskipTests -Dci"
      - "travis_wait 60 mvn verify -pl :spark-gremlin -DskipTests -DskipIntegrationTests=false '-Dit.test=*IntegrateTest,!SparkGryoSerializerGraphComputerProcessIntegrateTest'"
      name: "spark - core"
    - script:
      - "mvn clean install -q -DskipTests -Dci"
      - "travis_wait 60 mvn verify -pl :spark-gremlin -DskipTests -DskipIntegrationTests=false -Dit.test=SparkGryoSerializerGraphComputerProcessIntegrateTest"
      name: "spark - gryo"
    - script: "docker/build.sh"
      name: "docker"<|MERGE_RESOLUTION|>--- conflicted
+++ resolved
@@ -42,31 +42,21 @@
   include:
     - stage: "tests"
       script: "mvn clean install -Dci --batch-mode -Dorg.slf4j.simpleLogger.log.org.apache.maven.cli.transfer.Slf4jMavenTransferListener=warn"
-<<<<<<< HEAD
       name: "mvn clean install - jdk11"
-    - script: "touch gremlin-dotnet/src/.glv && touch gremlin-dotnet/test/.glv && mvn clean install -q -DskipTests && mvn verify -pl :gremlin-dotnet,:gremlin-dotnet-tests -P gremlin-dotnet"
-=======
-      name: "mvn clean install"
     - script: "touch gremlin-dotnet/src/.glv && touch gremlin-dotnet/test/.glv && mvn clean install -q -DskipTests -Dci && mvn verify -pl :gremlin-dotnet,:gremlin-dotnet-tests -P gremlin-dotnet"
->>>>>>> a6794cb7
       name: ".net"
     - script: "touch gremlin-python/.glv && mvn clean install -q -DskipTests -Dci && mvn verify -pl gremlin-python"
       name: "python"
     - script: "mvn clean install -q -DskipTests -Dci && mvn verify -pl :gremlin-javascript"
       name: "javascript"
     - script:
-<<<<<<< HEAD
         - "mvn -version"
         - "mvn clean install -Dci --batch-mode -Dorg.slf4j.simpleLogger.log.org.apache.maven.cli.transfer.Slf4jMavenTransferListener=warn"
       jdk: openjdk8
       name: "mvn clean install - jdk8"
     - script:
-        - "mvn clean install -q -DskipTests"
+        - "mvn clean install -q -DskipTests -Dci"
         - "mvn verify -pl :gremlin-server -DskipTests -DskipIntegrationTests=false -DincludeNeo4j"
-=======
-      - "mvn clean install -q -DskipTests -Dci"
-      - "mvn verify -pl :gremlin-server -DskipTests -DskipIntegrationTests=false -DincludeNeo4j"
->>>>>>> a6794cb7
       name: "gremlin server"
     - script:
         - "mvn clean install -q -DskipTests -Dci"
