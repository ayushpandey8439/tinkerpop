/*
 *  Licensed to the Apache Software Foundation (ASF) under one
 *  or more contributor license agreements.  See the NOTICE file
 *  distributed with this work for additional information
 *  regarding copyright ownership.  The ASF licenses this file
 *  to you under the Apache License, Version 2.0 (the
 *  "License"); you may not use this file except in compliance
 *  with the License.  You may obtain a copy of the License at
 *
 *  http://www.apache.org/licenses/LICENSE-2.0
 *
 *  Unless required by applicable law or agreed to in writing,
 *  software distributed under the License is distributed on an
 *  "AS IS" BASIS, WITHOUT WARRANTIES OR CONDITIONS OF ANY
 *  KIND, either express or implied.  See the License for the
 *  specific language governing permissions and limitations
 *  under the License.
 */

/**
 * @author Jorge Bay Gondra
 */
'use strict';

<<<<<<< HEAD
const {Given, Then, When} = require('cucumber');
const chai = require('chai')
chai.use(require('chai-string'));
const expect = chai.expect;
=======
const {Given, Then, When, setDefaultTimeout} = require('cucumber');
// Setting Cucumber timeout to 10s for Floating Errors on Windows on GitHub Actions
setDefaultTimeout(10 * 1000);
const expect = require('chai').expect;
>>>>>>> c6578fa1
const util = require('util');
const gremlin = require('./gremlin').gremlin;
const graphModule = require('../../lib/structure/graph');
const graphTraversalModule = require('../../lib/process/graph-traversal');
const traversalModule = require('../../lib/process/traversal');
const utils = require('../../lib/utils');
const traversal = require('../../lib/process/anonymous-traversal').traversal;
const Path = graphModule.Path;
const __ = graphTraversalModule.statics;
const t = traversalModule.t;
const P = traversalModule.P;
const direction = traversalModule.direction;

// Determines whether the feature maps (m[]), are deserialized as objects (true) or maps (false).
// Use false for GraphSON3.
const mapAsObject = false;

const parsers = [
  [ 'vp\\[(.+)\\]', toVertexProperty ],
  [ 'd\\[(.*)\\]\\.[bsilfdmn]', toNumeric ],
  [ 'v\\[(.+)\\]', toVertex ],
  [ 'v\\[(.+)\\]\\.id', toVertexId ],
  [ 'v\\[(.+)\\]\\.sid', toVertexIdString ],
  [ 'e\\[(.+)\\]', toEdge ],
  [ 'e\\[(.+)\\]\\.id', toEdgeId ],
  [ 'e\\[(.+)\\]\\.sid', toEdgeIdString ],
  [ 'vp\\[(.+)\\]', toVertexProperty ],
  [ 'p\\[(.+)\\]', toPath ],
  [ 'l\\[(.*)\\]', toArray ],
  [ 's\\[(.*)\\]', toArray ],
  [ 'm\\[(.+)\\]', toMap ],
  [ 'c\\[(.+)\\]', toLambda ],
  [ 't\\[(.+)\\]', toT ],
  [ 'D\\[(.+)\\]', toDirection ]
].map(x => [ new RegExp('^' + x[0] + '$'), x[1] ]);

const ignoreReason = {
  nullKeysInMapNotSupportedWell: "Javascript does not nicely support 'null' as a key in Map instances",
  setNotSupported: "There is no Set support in gremlin-javascript",
  needsFurtherInvestigation: '',
};

const ignoredScenarios = {
  // An associative array containing the scenario name as key, for example:
  'g_withSideEffectXa_setX_V_both_name_storeXaX_capXaX': new IgnoreError(ignoreReason.setNotSupported),
  'g_withSideEffectXa_setX_V_both_name_aggregateXlocal_aX_capXaX': new IgnoreError(ignoreReason.setNotSupported),
  'g_withStrategiesXProductiveByStrategyX_V_groupCount_byXageX': new IgnoreError(ignoreReason.nullKeysInMapNotSupportedWell),
  'g_V_shortestPath_edgesIncluded': new IgnoreError(ignoreReason.needsFurtherInvestigation),
  'g_V_shortestPath_edgesIncluded_edgesXoutEX': new IgnoreError(ignoreReason.needsFurtherInvestigation),
  'g_V_shortestpath': new IgnoreError(ignoreReason.needsFurtherInvestigation),
};

Given(/^the (.+) graph$/, function (graphName) {
  if (ignoredScenarios[this.scenario]) {
    return 'skipped';
  }
  this.graphName = graphName;
  const data = this.getData();
  this.g = traversal().withRemote(data.connection);

  if (this.isGraphComputer) {
    this.g = this.g.withComputer();
  }

  if (graphName === 'empty') {
    return this.cleanEmptyGraph();
  }
});

Given('the graph initializer of', function (traversalText) {
  const p = Object.assign({}, this.parameters);
  p.g = this.g;
  const traversal = gremlin[this.scenario].shift()(p);
  return traversal.toList();
});

Given('an unsupported test', () => {});

Given('the traversal of', function (traversalText) {
  const p = Object.assign({}, this.parameters);
  p.g = this.g;
  this.traversal = gremlin[this.scenario].shift()(p);
});

Given(/^using the parameter (.+) of P\.(.+)\("(.+)"\)$/, function (paramName, pval, stringValue) {
  this.parameters[paramName] =  new P(pval, parseValue.call(this, stringValue))
});

Given(/^using the parameter (.+) defined as "(.+)"$/, function (paramName, stringValue) {
  // Remove escaped chars
  stringValue = stringValue.replace(/\\"/g, '"');
  let p = Promise.resolve();
  if (this.graphName === 'empty') {
    p = this.loadEmptyGraphData();
  }
  return p.then(() => {
    this.parameters[paramName] = parseValue.call(this, stringValue);
  }).catch(err => {
    if (err instanceof IgnoreError) {
      return 'skipped';
    }
    throw err;
  });
});

When('iterated to list', function () {
  return this.traversal.toList().then(list => this.result = list).catch(err => this.result = err);
});

When('iterated next', function () {
  return this.traversal.next().then(it => {
    this.result = it.value;
    if (this.result instanceof Path) {
      // Compare using the objects array
      this.result = this.result.objects;
    }
  }).catch(err => this.result = err);
});

Then('the traversal will raise an error', function() {
  expect(this.result).to.be.a.instanceof(Error);
});

Then(/^the traversal will raise an error with message (\w+) text of "(.+)"$/, function(comparison, expectedMessage) {
  expect(this.result).to.be.a.instanceof(Error);
  if (comparison === "containing") {
    expect(this.result.message).to.contain(expectedMessage)
  } else if (comparison === "starting") {
    expect(this.result.message).to.startWith(expectedMessage)
  } else if (comparison === "ending") {
    expect(this.result.message).to.endWith(expectedMessage)
  } else {
    throw new Error('unknown comparison \'' + comparison + '\'- must be: containing, ending or starting');
  }
});

Then(/^the result should be (\w+)$/, function assertResult(characterizedAs, resultTable) {
  expect(this.result).to.not.be.a.instanceof(Error);

  if (characterizedAs === 'empty') {
    expect(this.result).to.be.empty;
    if (typeof resultTable === 'function'){
      return resultTable();
    }
    return;
  }
  const expectedResult = resultTable.rows().map(row => parseRow.call(this, row));
  switch (characterizedAs) {
    case 'ordered':
      expect(toCompare(this.result)).to.have.deep.ordered.members(expectedResult);
      break;
    case 'unordered':
      expect(toCompare(this.result)).to.have.deep.members(expectedResult);
      break;
    case 'of':
      // result is a subset of the expected
      expect(expectedResult).to.include.deep.members(toCompare(this.result));
      break;
  }
});

Then(/^the graph should return (\d+) for count of "(.+)"$/, function (stringCount, traversalText) {
  expect(this.result).to.not.be.a.instanceof(Error);

  const p = Object.assign({}, this.parameters);
  p.g = this.g;
  const traversal = gremlin[this.scenario].shift()(p);
  return traversal.toList().then(list => {
    expect(list).to.have.lengthOf(parseInt(stringCount, 10));
  });
});

Then(/^the result should have a count of (\d+)$/, function (stringCount) {
  expect(this.result).to.not.be.a.instanceof(Error);

  const expected = parseInt(stringCount, 10);
  if (!Array.isArray(this.result)) {
    let count = 0;
    if (this.result instanceof Map) {
      count = this.result.size;
    }
    else if (typeof this.result === 'object') {
      count = Object.keys(this.result).length;
    }
    else {
      throw new Error('result not supported: ' + util.inspect(this.result));
    }
    expect(count).to.be.equal(expected);
    return;
  }
  expect(this.result).to.have.lengthOf(expected);
});

Then('nothing should happen because', _ => {});

function getSandbox(g, parameters) {
  const sandbox = {
    g: g,
    __: __,
    Barrier: traversalModule.barrier,
    Cardinality: traversalModule.cardinality,
    Column: traversalModule.column,
    Direction: {
      BOTH: traversalModule.direction.both,
      IN: traversalModule.direction.in,
      OUT: traversalModule.direction.out,
      from_: traversalModule.direction.in,
      to: traversalModule.direction.out,
    },
    Order: traversalModule.order,
    P: traversalModule.P,
    TextP: traversalModule.TextP,
    IO: traversalModule.IO,
    Pick: traversalModule.pick,
    Pop: traversalModule.pop,
    Scope: traversalModule.scope,
    Operator: traversalModule.operator,
    T: traversalModule.t,
    toLong: utils.toLong,
    WithOptions: traversalModule.withOptions
  };
  // Pass the parameter to the sandbox
  Object.keys(parameters).forEach(paramName => sandbox[paramName] = parameters[paramName]);
  return sandbox;
}

function parseRow(row) {
  return parseValue.call(this, row[0]);
}

function parseValue(stringValue) {

  if(stringValue === "null")
    return null;
  if(stringValue === "true")
    return true;
  if(stringValue === "false")
    return false;
  if(stringValue === "d[NaN]")
    return Number.NaN;
  if(stringValue === "d[Infinity]")
    return Number.POSITIVE_INFINITY;
  if(stringValue === "d[-Infinity]")
    return Number.NEGATIVE_INFINITY;

  let extractedValue = null;
  let parser = null;
  for (let item of parsers) {
    let re = item[0];
    let match = re.exec(stringValue);
    if (match && match.length > 1) {
      parser = item[1];
      extractedValue = match[1];
      break;
    }
  }

  return parser !== null ? parser.call(this, extractedValue) : stringValue;
}

function toNumeric(stringValue) {
  try {
    return parseFloat(stringValue);
  } catch (Error) {
    return BigInt(stringValue);
  }
}

function toVertex(name) {
  // some vertices are cached, like those from toy graphs but some are just references. if they are
  // not cached then they are meant to be references.
  const vertices = this.getData().vertices;
  if (vertices.has(name))
    return this.getData().vertices.get(name);
  else
    return new graphModule.Vertex(name, "vertex")
}

function toVertexId(name) {
  return toVertex.call(this, name).id;
}

function toVertexIdString(name) {
  return toVertex.call(this, name).id.toString();
}

function toEdge(name) {
  const e = this.getData().edges[name];
  if (!e) {
    throw new Error(util.format('Edge with key "%s" not found', name));
  }
  return e;
}

function toEdgeId(name) {
  return toEdge.call(this, name).id;
}

function toEdgeIdString(name) {
  return toEdge.call(this, name).id.toString();
}

function toVertexProperty(name) {
  const vp = this.getData().vertexProperties[name];
  if (!vp) {
    throw new Error(util.format('VertexProperty with key "%s" not found', name));
  }
  return vp;
}

function toPath(value) {
  const parts = value.split(',');
  return new Path(new Array(0), parts.map(x => parseValue.call(this, x)));
}

function toT(value) {
  return t[value];
}

function toDirection(value) {
  // swap Direction.from alias
  if (value === 'from')
    return direction["out"];
  else if (value === 'to')
    return direction["in"];
  else
    return direction[value.toLowerCase()];
}

function toArray(stringList) {
  if (stringList === '') {
    return new Array(0);
  }
  return stringList.split(',').map(x => parseValue.call(this, x));
}

function toMap(stringMap) {
  return parseMapValue.call(this, JSON.parse(stringMap));
}

function parseMapValue(value) {
  if (value === null)
    return null;

  if (typeof value === 'string') {
    return parseValue.call(this, value);
  }
  if (Array.isArray(value)) {
    return value.map(x => parseMapValue.call(this, x));
  }
  if (typeof value !== 'object') {
    return value;
  }
  if (mapAsObject) {
    const result = {};
    Object.keys(value).forEach(key => {
      result[parseMapValue.call(this, key)] = parseMapValue.call(this, value[key]);
    });
    return result;
  }
  const map = new Map();
  Object.keys(value).forEach(key => {
    map.set(parseMapValue.call(this, key), parseMapValue.call(this, value[key]));
  });
  return map;
}

function toLambda(stringLambda) {
  return () => [stringLambda, "gremlin-groovy"];
}

/**
 * Adapts the object to be compared, removing labels property of the Path.
 */
function toCompare(obj) {
  if (!obj) {
    return obj;
  }
  if (typeof obj !== 'object') {
    return obj;
  }
  if (Array.isArray(obj)) {
    return obj.map(toCompare);
  }
  if (obj instanceof Path) {
    // labels are ignored
    obj.labels = new Array(0);
  }
  return obj;
}

function IgnoreError(reason) {
  Error.call(this, reason);
  Error.captureStackTrace(this, IgnoreError);
}

util.inherits(IgnoreError, Error);<|MERGE_RESOLUTION|>--- conflicted
+++ resolved
@@ -22,17 +22,12 @@
  */
 'use strict';
 
-<<<<<<< HEAD
-const {Given, Then, When} = require('cucumber');
+const {Given, Then, When, setDefaultTimeout} = require('cucumber');
+// Setting Cucumber timeout to 10s for Floating Errors on Windows on GitHub Actions
+setDefaultTimeout(10 * 1000);
 const chai = require('chai')
 chai.use(require('chai-string'));
 const expect = chai.expect;
-=======
-const {Given, Then, When, setDefaultTimeout} = require('cucumber');
-// Setting Cucumber timeout to 10s for Floating Errors on Windows on GitHub Actions
-setDefaultTimeout(10 * 1000);
-const expect = require('chai').expect;
->>>>>>> c6578fa1
 const util = require('util');
 const gremlin = require('./gremlin').gremlin;
 const graphModule = require('../../lib/structure/graph');
