////
Licensed to the Apache Software Foundation (ASF) under one or more
contributor license agreements.  See the NOTICE file distributed with
this work for additional information regarding copyright ownership.
The ASF licenses this file to You under the Apache License, Version 2.0
(the "License"); you may not use this file except in compliance with
the License.  You may obtain a copy of the License at

  http://www.apache.org/licenses/LICENSE-2.0

Unless required by applicable law or agreed to in writing, software
distributed under the License is distributed on an "AS IS" BASIS,
WITHOUT WARRANTIES OR CONDITIONS OF ANY KIND, either express or implied.
See the License for the specific language governing permissions and
limitations under the License.
////
= TinkerPop3 CHANGELOG

== TinkerPop 3.2.0 (Nine Inch Gremlins)

image::https://raw.githubusercontent.com/apache/tinkerpop/master/docs/static/images/nine-inch-gremlins.png[width=185]

[[release-3-2-10]]
=== TinkerPop 3.2.10 (Release Date: NOT OFFICIALLY RELEASED YET)

<<<<<<< HEAD
* Removed recursive handling of streaming results from Gremlin-Python driver to avoid max recursion depth errors.

=======
* Fixed bug in `GroovyTranslator` that didn't properly handle empty `Map` objects.
>>>>>>> 4e8b4cff

[[release-3-2-9]]
=== TinkerPop 3.2.9 (Release Date: May 8, 2018)

* Fixed bug where path history was not being preserved for keys in mutations.
* Bumped to httpclient 4.5.5.
* Bumped to Groovy 2.4.15 - fixes bug with `Lambda` construction.
* Improved performance of GraphSON deserialization of `Bytecode`.
* Improved performance of traversal construction.

====  Bugs

* TINKERPOP-1947 Path history isn't preserved for keys in mutations

==== Improvements

* TINKERPOP-1755 No docs for ReferenceElements
* TINKERPOP-1912 Remove MD5 checksums
* TINKERPOP-1934 Bump to latest version of httpclient
* TINKERPOP-1936 Performance enhancement to Bytecode deserialization
* TINKERPOP-1944 JavaScript GLV: DriverRemoteConnection is not exported in the root module
* TINKERPOP-1950 Traversal construction performance enhancements
* TINKERPOP-1953 Bump to Groovy 2.4.15


[[release-3-2-8]]
=== TinkerPop 3.2.8 (Release Date: April 2, 2018)

* Added a `Lambda` class to Gremlin.Net that makes it possible to use Groovy and Python lambdas with Gremlin.Net.
* Enums are now represented as classes in Gremlin.Net which allows to use them as arguments in more steps.
* Bumped to Groovy 2.4.14.
* Added `checkAdjacentVertices` option to `SubgraphStrategy`.
* Modified `GremlinDslProcessor` so that it generated the `getAnonymousTraversalClass()` method to return the DSL version of `__`.
* Added the "Kitchen Sink" test data set.
* Fixed deserialization of `P.not()` for GraphSON.
* Bumped to Jackson 2.9.4.
* Improved performance of `JavaTranslator` by caching reflected methods required for traversal construction.
* Ensure that `RemoteStrategy` is applied before all other `DecorationStrategy` instances.
* Added `idleConnectionTimeout` and `keepAliveInterval` to Gremlin Server that enables a "ping" and auto-close for seemingly dead clients.
* Fixed a bug where lambdas in `gremlin-python` would trigger a failure if steps using python-only symbols were present (such as `as_()`).
* Fixed a bug in `NumberHelper` that led to wrong min/max results if numbers exceeded the Integer limits.
* Delayed setting of the request identifier until `RequestMessage` construction by the builder.
* Improved error messaging for failed serialization and deserialization of request/response messages.
* Fixed handling of `Direction.BOTH` in `Messenger` implementations to pass the message to the opposite side of the `StarGraph`.
* Removed hardcoded expectation in metrics serialization test suite as different providers may have different outputs.
* Added `IndexedTraverserSet` which indexes on the value of a `Traverser` thus improving performance when used.
* Utilized `IndexedTraverserSet` in `TraversalVertexProgram` to avoid extra iteration when doing `Vertex` lookups.
* Bumped to Netty 4.0.56.Final.
* Fixed .NET GraphSON serialization of `P.Within()` and `P.without()` when passing a `Collection` as an argument.
* Fixed a bug in Gremlin Console which prevented handling of `gremlin.sh` flags that had an "=" between the flag and its arguments.
* Fixed bug where `SparkMessenger` was not applying the `edgeFunction` from `MessageScope`.
* Fixed a bug in `ComputerAwareStep` that didn't handle `reset()` properly and thus occasionally produced some extra traversers.
* Removed `TraversalPredicate` class in Gremlin.Net. It is now included in the `P` class instead.

==== Bugs

* TINKERPOP-1053 installed plugins are placed in a directory relative to where gremlin.sh is started
* TINKERPOP-1509 Failing test case for tree serialization
* TINKERPOP-1738 Proper functioning of GraphSONReader depends on order of elements in String representation
* TINKERPOP-1758 RemoteStrategy should be before all other DecorationStrategies.
* TINKERPOP-1855 Update Rexster links
* TINKERPOP-1859 Complex instance of P not serializing to bytecode properly
* TINKERPOP-1860 valueMap(True) result in error in gremlin-python
* TINKERPOP-1862 TinkerGraph VertexProgram message passing doesn't work properly when using Direction.BOTH
* TINKERPOP-1867 union() can produce extra traversers
* TINKERPOP-1872 Apply edgeFunction in SparkMessenger
* TINKERPOP-1873 min() and max() work only in the range of Integer values
* TINKERPOP-1874 P does not appear to be serialized consistently in GraphSON
* TINKERPOP-1879 Gremlin Console does not resepect equal sign for flag argument assignments
* TINKERPOP-1880 Gremlin.NET Strong name signature could not be verified. (HRESULT: 0x80131045)
* TINKERPOP-1883 gremlinpython future will never return
* TINKERPOP-1890 getAnonymousTraversalClass() is not being generated for Java DSLs
* TINKERPOP-1891 Serialization of P.not() for gremlin-javascript
* TINKERPOP-1892 GLV test failures for .NET
* TINKERPOP-1894 GraphSONMessageSerializerV2d0 fails to deserialize valid P.not()
* TINKERPOP-1896 gremlin-python lambdas error
* TINKERPOP-1907 Fix failing GLV test for withSack() in .NET
* TINKERPOP-1917 gx:BigDecimal serialization broken in Gremlin.Net on systems with ',' as decimal separator
* TINKERPOP-1918 Scenarios fail because of wrong numerical types
* TINKERPOP-1919 Gherkin runner doesn't work with P.And() and P.Or() in Gremlin.Net
* TINKERPOP-1920 Tests fail because P.Within() arguments are wrapped in an array in Gremlin.Net
* TINKERPOP-1922 Gherkin features fail that contain P.not() in Gremlin.Net

==== Improvements

* TINKERPOP-1357 Centrality Recipes should mention pageRank and OLAP.
* TINKERPOP-1489 Provide a Javascript Gremlin Language Variant
* TINKERPOP-1586 SubgraphStrategy in OLAP
* TINKERPOP-1726 Support WebSockets ping/pong keep-alive in Gremlin server
* TINKERPOP-1842 iterate() missing in terminal steps documentation
* TINKERPOP-1850 Range step has undocumented special values
* TINKERPOP-1854 Support lambdas in Gremlin.Net
* TINKERPOP-1857 GLV test suite consistency and completeness
* TINKERPOP-1863 Delaying the setting of requestId till the RequestMessage instantiation time
* TINKERPOP-1868 Support inject source step in Gremlin.Net
* TINKERPOP-1870 n^2 synchronious operation in OLAP WorkerExecutor.execute() method
* TINKERPOP-1877 Add new graph data for specialized testing scenarios
* TINKERPOP-1884 Bump to Netty 4.0.56.Final
* TINKERPOP-1885 Various Gremlin.Net documentation updates
* TINKERPOP-1901 Enable usage of enums in more steps in Gremlin.Net
* TINKERPOP-1908 Bump to Groovy 2.4.14
* TINKERPOP-1911 Refactor JavaTranslator to cache all reflective calls

[[release-3-2-7]]
=== TinkerPop 3.2.7 (Release Date: December 17, 2017)

* Added core GraphSON classes for Gremlin-Python: `UUID`, `Date`, and `Timestamp`.
* Documented the recommended method for constructing DSLs with Gremlin.Net.
* Provided a method to configure detachment options with `EventStrategy`.
* Fixed a race condition in `TinkerIndex`.
* Fixed bug in handling of the long forms of `-e` and `-i` (`--execute` and `--interactive` respectively) for Gremlin Console.
* Fixed bug in `LambdaRestrictionStrategy` where traversals using `Lambda` scripts weren't causing the strategy to trigger.
* Improved error messaging for bytecode deserialization errors in Gremlin Server.
* Fixed an `ArrayOutOfBoundsException` in `hasId()` for the rare situation when the provided collection is empty.
* Bump to Netty 4.0.53
* `TraversalVertexProgram` `profile()` now accounts for worker iteration in `GraphComputer` OLAP.
* Returned the `Builder` instance from the `DetachedEdge.Builder` methods of `setOutE` and `setOutV`.
* Added test framework for GLVs.
* Fixed bug in `TraversalHelper.replaceStep()` where the step being replaced needed to be removed prior to the new one being added.
* Added alias support in the .NET `DriverRemoteConnection`.
* Added a test for self-edges and fixed `Neo4jVertex` to provided repeated self-edges on `BOTH`.
* Better respected permissions on the `plugins.txt` file and prevented writing if marked as read-only.
* Added getters for the lambdas held by `LambdaCollectingBarrierStep`, `LambdaFlatMapStep` and `LambdaSideEffectStep`.
* Fixed an old hack in `GroovyTranslator` and `PythonTranslator` where `Elements` were being mapped to their id only.
* Fixed an "attachement"-bug in `InjectStep` with a solution generalized to `StartStep`.
* Truncate the script in error logs and error return messages for "Method code too large" errors in Gremlin Server.
* Fixed a bug in `LambdaRestrictionStrategy` where it was too eager to consider a step as being a lambda step.
* `ReferenceVertex` was missing its `label()` string. `ReferenceElement` now supports all label handling.
* Fixed a bug where bytecode containing lambdas would randomly select a traversal source from bindings.
* Deprecated `GremlinScriptEngine.eval()` methods and replaced them with new overloads that include the specific `TraversalSource` to bind to.
* Added `GraphHelper.cloneElements(Graph original, Graph clone)` to the `gremlin-test` module to quickly clone a graph.
* Added `GremlinDsl.AnonymousMethod` annotation to help provide explicit types for anonymous methods when the types are not easily inferred.
* Bump to GMavenPlus 1.6.
* Added better error message for illegal use of `repeat()`-step.
* Fixed a bug in `RangeByIsCountStrategy` that led to unexpected behaviors when predicates were used with floating point numbers.
* Bump to Jackson 2.8.10.
* Deprecated `MutationListener.vertexPropertyChanged()` method that did not use `VertexProperty` and added a new method that does.
* Added an `EmbeddedRemoteConnection` so that it's possible to mimic a remote connection within the same JVM.
* Supported interruption for remote traversals.
* Allow the `:remote` command to accept a `Cluster` object defined in the console itself.
* The Console's `plugin.txt` file is only updated if there were manually uninstalled plugins.
* Fixed a bug in `MatchStep` where mid-traversal `where()` variables were not being considered in start-scope.
* Generalized `MatchStep` to locally compute all clauses with barriers (not just reducing barriers).
* Ensured that plugins were applied in the order they were configured.
* Fixed a bug in `Neo4jGremlinPlugin` that prevented it from loading properly in the `GremlinPythonScriptEngine`.
* Fixed a bug in `ComputerVerificationStrategy` where child traversals were being analyzed prior to compilation.
* Fixed a bug that prevented Gremlin from ordering lists and streams made of mixed number types.
* Fixed a bug where `keepLabels` were being corrupted because a defensive copy was not being made when they were being set by `PathRetractionStrategy`.
* Cancel script evaluation timeout in `GremlinExecutor` when script evaluation finished.
* Added a recipe for OLAP traversals with Spark on YARN.
* Added `spark-yarn` dependencies to the manifest of `spark-gremlin`.

==== Bugs

* TINKERPOP-1650 PathRetractionStrategy makes Match steps unsolvable
* TINKERPOP-1731 Docker build does not appear to work for gremlin-dotnet
* TINKERPOP-1745 Gremlin .NET: Use DateTimeOffset instead of DateTime to represent g:Date
* TINKERPOP-1753 OrderStep not able to order by non-integer numbers
* TINKERPOP-1760 OLAP compilation failing around ConnectiveStrategy
* TINKERPOP-1761 GremlinExecutor: Timeout future not cancelled on successful script evaluation
* TINKERPOP-1762 Make MatchStep analyze mid-clause variables for executing ordering purposes.
* TINKERPOP-1764 Generalize MatchStep to localize all barriers, not just reducing barriers.
* TINKERPOP-1766 Gremlin.Net: Closed connections should not be re-used
* TINKERPOP-1782 RangeByIsCountStrategy doesn't handle floating point numbers properly
* TINKERPOP-1789 Reference elements should be represented by id and label *(breaking)*
* TINKERPOP-1790 GraphSON 3.0 doc updates
* TINKERPOP-1791 GremlinDsl custom step with generic end type produces invalid code in __.java
* TINKERPOP-1792 Random TraversalSource Selection in GremlinScriptEngine
* TINKERPOP-1795 Getting Lambda comparator message for .profile() step
* TINKERPOP-1796 Driver connection pool SSL properties missing
* TINKERPOP-1797 LambdaRestrictionStrategy and LambdaMapStep in `by()`-modulation.
* TINKERPOP-1798 MutationListener.vertexPropertyChanged oldValue should be a VertexProperty
* TINKERPOP-1801 OLAP profile() step return incorrect timing
* TINKERPOP-1802 hasId() fails for empty collections
* TINKERPOP-1803 inject() doesn't re-attach with remote traversals
* TINKERPOP-1819 documentation query and description mismatch
* TINKERPOP-1821 Consistent behavior of self-referencing edges
* TINKERPOP-1825 Gremlin .NET: Constant() step has incorrect parameter defined
* TINKERPOP-1830 Race condition in Tinkergraph index creation
* TINKERPOP-1832 TraversalHelper.replaceStep sets previousStep to the wrong step
* TINKERPOP-1846 LambdaRestrictionStrategy not triggering for Lambda scripts
* TINKERPOP-1848 Fix g:Date assertion in python tests
* TINKERPOP-1851 Gremlin long options for -e and -i are not working properly

==== Improvements

* TINKERPOP-1661 Docker-built documentation does not always point locally
* TINKERPOP-1725 DotNet GLV: Make traversal generation deterministic
* TINKERPOP-1734 DSL for Gremlin .NET
* TINKERPOP-1746 Better error message on wrong ordering of emit()/until()/has()
* TINKERPOP-1752 Gremlin.Net: Generate completely type-safe methods
* TINKERPOP-1756 Provide a way to easily mock a RemoteConnection for tests
* TINKERPOP-1759 Improve hashcode and equals for Traverser implementations
* TINKERPOP-1768 Bump to Jackson 2.8.10
* TINKERPOP-1770 Remote traversal timeout
* TINKERPOP-1771 gremlin.bat doesn't support paths containing spaces
* TINKERPOP-1779 Bump to GMavenPlus 1.6
* TINKERPOP-1784 Gremlin Language Test Suite
* TINKERPOP-1785 Gremlin.Net should be strong-name signed
* TINKERPOP-1786 Recipe and missing manifest items for Spark on Yarn
* TINKERPOP-1787 Allow :remote command to accept a user defined Cluster instance
* TINKERPOP-1806 Consistently use Gremlin.Net instead of Gremlin-DotNet
* TINKERPOP-1807 Gremlin-Python doesn't support GraphSON types g:Date, g:Timestamp and g:UUID
* TINKERPOP-1808 Add ability to get the consumer in LambdaSideEffectStep
* TINKERPOP-1811 Improve error reporting for serialization errors between gremlin-python and gremlin-server
* TINKERPOP-1812 ProfileTest assumes that graph implementations will not add their own steps
* TINKERPOP-1813 Subgraph step requires the graph API
* TINKERPOP-1814 Some process tests require the graph API
* TINKERPOP-1820 Include .NET GLV tests on TravisCI
* TINKERPOP-1824 Update netty version to 4.0.52
* TINKERPOP-1827 Gremlin .NET: Test Suite Runner
* TINKERPOP-1829 Improve flexibility of detachment for EventStrategy
* TINKERPOP-1833 DetachedEdge.Builder#setInV and setOutV doesn't return the builder
* TINKERPOP-1835 Bump Netty 4.0.53
* TINKERPOP-1837 Gremlin .NET: Provide type coercion between IDictionary<K, V> instances

[[release-3-2-6]]
=== TinkerPop 3.2.6 (Release Date: August 21, 2017)

This release also includes changes from <<release-3-1-8, 3.1.8>>.

* Bump to Netty 4.0.50
* Registered `HashMap$TreeNode` to Gryo.
* Fixed a lambda-leak in `SackValueStep` where `BiFunction` must be tested for true lambda status.
* Fixed a bug in `RangeByIsCountStrategy` that broke any `ConnectiveStep` that included a child traversal with an optimizable pattern.
* Allowed access to `InjectStep.injections` for `TraversalStrategy` analysis.
* Exceptions that occur during result iteration in Gremlin Server will now return `SCRIPT_EVALUATION_EXCEPTION` rather than `SERVER_ERROR`.
* `AddEdgeStep` attaches detached vertices prior to edge creation.
* Added graph element GraphSON serializers in Gremlin-Python.
* Initialization scripts for Gremlin Server will not timeout.
* Added Gremlin.Net.
* `ProfileTest` is now less stringent about assertions which will reduce burdens on providers.
* `GremlinExecutor` begins timeout of script evaluation at the time the script was submitted and not from the time it began evaluation.
* `ReferenceFactory` and `DetachedFactory` now detach elements in collections accordingly.
* Deprecated `GryoLiteMessageSerializerV1d0` in favor of `HaltedTraverserStrategy`.
* Deprecated the `useMapperFromGraph` configuration option for Gremlin Server serializers.
* `JavaTranslator` is now smart about handling `BulkSet` and `Tree`.
* Added annotations to the traversal metrics pretty print.
* `EdgeOtherVertexStep` is no longer final and can be extended by providers.
* `EdgeVertexStep` is no longer final and can be extended by providers.
* Deprecated `Transaction.submit(Function)`.
* Fixed `HADOOP_GREMLIN_LIBS` parsing for Windows.
* Improved GraphSON serialization performance around `VertexProperty`.
* Changed some tests in `EventStrategyProcessTest` which were enforcing some unintended semantics around transaction state.
* Added WsAndHttpChannelizer and SaslAndHttpBasicAuthenticationHandler to be allow for servicing Http and Websocket requests to the same server
* Added deep copy of `Bytecode` to `DefaultTraversal.clone()`.

==== Bugs

* TINKERPOP-1385 Refactor Profiling test cases
* TINKERPOP-1679 Detached side-effects aren't attached when remoted
* TINKERPOP-1683 AbstractHadoopGraphComputer on Windows
* TINKERPOP-1691 Some EventStrategyProcessTest assume element state is synced in memory
* TINKERPOP-1704 XXXTranslators are not being respective of BulkSet and Tree.
* TINKERPOP-1727 Bytecode object shallow copied when traversals are cloned
* TINKERPOP-1742 RangeByIsCountStrategy fails for ConnectiveSteps
* TINKERPOP-1743 LambdaRestrictionStrategy does not catch lambdas passed to sack()
* TINKERPOP-1744 Gremlin .NET: Exception from sync execution gets wrapped in AggregateException

==== Improvements

* TINKERPOP-741 Remove Options For Transaction Retry
* TINKERPOP-915 Gremlin Server supports REST and Websockets simultanteously
* TINKERPOP-920 Test case needed for ensuring same cardinality for key.
* TINKERPOP-1552 C# Gremlin Language Variant
* TINKERPOP-1669 EdgeVertexStep should be designed for extension
* TINKERPOP-1676 Improve GraphSON 2.0 Performance  *(breaking)*
* TINKERPOP-1688 Include TraversalMetrics annotation in pretty print
* TINKERPOP-1694 Deprecate useMapperFromGraph
* TINKERPOP-1701 HaltedTraverserStrategy should recurse into collections for detachment.
* TINKERPOP-1703 Make EdgeOtherVertexStep non-final
* TINKERPOP-1708 Add a "Note on Scopes" document
* TINKERPOP-1709 Add a list of all the steps that support by()/from()/to()/as()/option()
* TINKERPOP-1710 Add a note on tree() by-modulation and uniqueness of tree branches.
* TINKERPOP-1714 Gremlin Server scriptEvaluationTimeout should take into account request arrival time
* TINKERPOP-1718 Deprecate GryoLiteMessageSerializerV1d0
* TINKERPOP-1748 Callout comments break code snippets
* TINKERPOP-1749 Bump to Netty 4.0.50

[[release-3-2-5]]
=== TinkerPop 3.2.5 (Release Date: June 12, 2017)

This release also includes changes from <<release-3-1-7, 3.1.7>>.

* Fixed folding of multiple `hasId()` steps into `GraphStep`.
* Added string performance options to `StarGraph`.
* Fixed a bug in `until(predicate)` where it was actually calling `emit(predicate)`.
* Fixed inconsistency in GraphSON serialization of `Path` where properties of graph elements were being included when serialized.
* Improved performance and memory usage of GraphSON when serializing `TinkerGraph` and graph elements.
* Removed use of `stream()` in `DetachedEdge` and `DetachedVertex`.
* Deprecated a constructor in `DetachedEdge` that made use of `Pair` in favor of a new one that just uses the objects that were in the `Pair`.
* Improved error messaging on the `g.addV(Object...)` when passing an invalid arguments.
* Reduced memory usage for TinkerGraph deserialization in GraphSON by streaming vertices and edges.
* Added the `gremlin-archetype-dsl` to demonstrate how to structure a Maven project for a DSL.
* Developed and documented patterns for Domain Specific Language implementations.
* Removed the Groovy dependency from `gremlin-python` and used Groovy Templates and the `gmavenplus-plugin` to generate the python GLV classes.
* Now using Groovy `[...]` map notation in `GroovyTranslator` instead of `new LinkedHashMap(){{ }}`.
* Maintained type information on `Traversal.promise()`.
* Propagated exception to `Future` instead of calling thread in `RemoteConnection`.
* Fixed a bug in `RepeatUnrollStrategy` where `LoopsStep` and `LambdaHolder` should invalidate the strategy's application.
* Deprecated `authentication.className` setting in favor of using `authentication.authenticator`.
* Added `authentication.authenticationHandler` setting.
* Added abstraction to authorization to allow users to plug in their own `AbstractAuthorizationHandler` implementations.
* Fixed a `NullPointerException` bug in `B_LP_O_S_SE_SL_Traverser`.
* `PathRetractionStrategy` now uses the marker-model to reduce recursive lookups of invalidating steps.
* `ProfileStrategy` now uses the marker-model to reduce recursive lookups of `ProfileSideEffectStep`.
* `Mutating` steps now implement `Scoping` interface.
* Fixed a step id compilation bug in `AddVertexStartStep`, `AddVertexStep`, `AddEdgeStep`, and `AddPropertyStep`.
* Added more details to Gremlin Server client side messages - exception hierarchy and stack trace.
* Deprecated "Exception-Class" in the Gremlin Server HTTP protocol in favor of the new "exceptions" field.
* De-registered metrics on Gremlin Server shutdown.
* Added "help" command option on `:remote config` for plugins that support that feature in the Gremlin Console.
* Allowed for multiple scripts and related arguments to be passed to `gremlin.sh` via `-i` and `-e`.
* `LABELED_PATH` requirement is now set if any step in the traversal is labeled.
* Updated `PathRetractionStrategy` to not run if the provided traversal contains a `VertexProgramStep` that has a `LABELED_PATH` requirement.
* Added various metrics to the `GremlinGroovyScriptEngine` around script compilation and exposed them in Gremlin Server.
* Moved the `caffeine` dependency down to `gremlin-groovy` and out of `gremlin-server`.
* Improved script compilation in `GremlinGroovyScriptEngine` to use better caching, log long compile times and prevent failed compilations from recompiling on future requests.
* Synchronized script compilation.
* Logged Script compilation times.
* Prevented failed scripts from recompiling.
* Logged warnings for scripts that take "too long" to compile.
* Improved memory usage of the `GremlinGroovyScriptEngine`.
* Added `cyclicPath().from().to().by()` support to `GraphTraversal`.
* Added `simplePath().from().to().by()` support to `GraphTraversal`.
* Added `path().from().to()` support to `GraphTraversal` so sub-paths can be isolated from the current path.
* Added `FromToModulating` interface for use with `to()`- and `from()`-based step modulators.
* Added `Path.subPath()` which supports isolating a sub-path from `Path` via to/from-labels.
* Fixed `NullPointerException` in `GraphMLReader` that occurred when an `<edge>` didn't have an ID field and the base graph supported ID assignment.
* Added `ScopingStrategy` which will computer and provide all `Scoping` steps with the path labels of the global `Traversal`.
* Split `ComputerVerificationStrategy` into two strategies: `ComputerVerificationStrategy` and `ComputerFinalizationStrategy`.
* Removed `HasTest.g_V_hasId_compilationEquality` from process test suite as it makes too many assumptions about provider compilation.
* Deprecated `CustomizerProvider` infrastructure.
* Deprecated `PluginAcceptor` infrastructure.
* Improved consistency of the application of bindings to `GremlinScriptEngine` implementations in the `BindingsGremlinPlugin`.
* Fixed a bug in OLAP `ComputerAwareStep` where end-step labels were not being appended to the traverser correctly.
* Refactor `SparkContext` handler to support external kill and stop operations.
* Fixed an optimization bug in `LazyBarrierStrategy` around appending barriers to the end of a `Traversal`.
* Fixed an optimization bug in `PathRetractionStrategy` around appending barriers to the end of a `Traversal`.
* `TraverserIterator` in GremlinServer is smart to try and bulk traversers prior to network I/O.
* Improved error handling of compilation failures for very large or highly parameterized script sent to Gremlin Server.
* Fixed a bug in `RangeByIsCountStrategy` that changed the meaning of inner traversals.
* Improved Gremlin-Python Driver implementation by adding a threaded client with basic connection pooling and support for pluggable websocket clients.
* Changed `GraphManager` from a final class implementation to an interface.
* Updated `GraphManager` interface to include methods for opening/instantiating a graph and closing a graph.
* Implemented `DefaultGraphManager` to include previous `GraphManager` functionality and adhere to updated interface.
* Deprecated `GraphManager.getGraphs()` and added `GraphManager.getGraphNames()`.
* Deprecated `GraphManager.getTraversalSources()` and added `GraphManager.getTraversalSourceNames()`.
* Fixed a bug so now users can supply a YAML with an empty `staticVariableTypes` to be used by the `FileSandboxExtension`

==== Bugs

* TINKERPOP-1258 HasTest.g_V_hasId_compilationEquality makes GraphStep assumptions
* TINKERPOP-1528 CountByIsRangeStrategy fails for a particular query
* TINKERPOP-1626 choose() is buggy in OLAP
* TINKERPOP-1638 count() is optimized away in where()
* TINKERPOP-1640 ComputerVerificationStrategy gives false errors
* TINKERPOP-1652 Disable PathRetractionStrategy strategy if VertexProgramStep has LABELLED_PATH requirement
* TINKERPOP-1660 Documentation links should not link to TINKERPOP-xxxx branches
* TINKERPOP-1666 NPE in FileSandboxExtension if staticVariableTypes is empty in supplied YAML file
* TINKERPOP-1668 RepeatUnrollStrategy should not execute if there is a LoopStep used.
* TINKERPOP-1670 End type lost when using promise()
* TINKERPOP-1673 GroovyTranslator produces Gremlin that can't execute on :remote
* TINKERPOP-1675 RemoteStep#processNextStart() throws CompletionException instead of underlying exception
* TINKERPOP-1681 Multiple hasId's are or'd into GraphStep

==== Improvements

* TINKERPOP-761 Some basic mathematical functions / steps
* TINKERPOP-786 Patterns for DSL Development
* TINKERPOP-1044 ResponseMessage should contain server-side exception name.
* TINKERPOP-1095 Create a custom ScriptContext
* TINKERPOP-1266 Make memory available to benchmarks configurable
* TINKERPOP-1303 add help for :remote config for Gephi Plugin
* TINKERPOP-1340 docs do not state at what version an API was introduced (or deprecated)
* TINKERPOP-1387 from and to modulators for path steps
* TINKERPOP-1438 Consider GraphManager as an interface*(breaking)*
* TINKERPOP-1453 Allow Gremlin-Python to handle asynchronous failure
* TINKERPOP-1577 Provide support for Python3 or Python2 in the Docker builds.
* TINKERPOP-1599 implement real gremlin-python driver
* TINKERPOP-1614 Improve documentation for Graph.V() and Graph.E() on main docs page
* TINKERPOP-1618 Remove groovy dependency from gremlin-python
* TINKERPOP-1627 LazyBarrierStrategy should not append an end barrier.
* TINKERPOP-1631 Fix visibility issues with the BindingsGremlinPlugin
* TINKERPOP-1634 Deprecate old methods of GremlinGroovyScriptEngine customization
* TINKERPOP-1642 Improve performance of mutating traversals
* TINKERPOP-1644 Improve script compilation process and include metrics
* TINKERPOP-1653 Allow multiple scripts with arguments to be passed to the Console
* TINKERPOP-1657 Provide abstraction to easily allow different HttpAuth schemes
* TINKERPOP-1663 Validate a maximum for the number of parameters passed to Gremlin Server
* TINKERPOP-1665 Remove unittest from Gremlin-Python tests
* TINKERPOP-1671 Default method for RemoteConnection.submitAsync throws exception from submit on calling thread instead of failing the future
* TINKERPOP-1677 Bump Groovy to 2.4.11
* TINKERPOP-1680 Add string performance options to StarGraph

[[release-3-2-4]]
=== TinkerPop 3.2.4 (Release Date: February 8, 2017)

This release also includes changes from <<release-3-1-6, 3.1.6>>.

* Fixed a bug where `PathProcessor.keepLabels` were not being pushed down into child traversals by `PathRetractionStrategy`.
* Added default `MessagePassingReductionStrategy` for `GraphComputer` that can reduce the number of message passing iterations.
* Fixed a bug associated with user-provided maps and `GroupSideEffectStep`.
* `GroupBiOperator` no longer maintains a detached traversal and thus, no more side-effect related OLAP inconsistencies.
* Added `ProjectedTraverser` which wraps a traverser with a `List<Object>` of projected data.
* Fixed an optimization bug in `CollectingBarrierSteps` where the barrier was being consumed on each `addBarrier()`.
* `OrderGlobalStep` and `SampleGlobalStep` use `ProjectedTraverser` and now can work up to the local star graph in OLAP.
* SASL negotiation supports both a byte array and Base64 encoded bytes as a string for authentication to Gremlin Server.
* Deprecated all test suites in `gremlin-groovy-test` - Graph Providers no longer need to implement these.
* Deprecated `TinkerIoRegistry` replacing it with the more consistently named `TinkerIoRegistryV1d0`.
* Made error messaging more consistent during result iteration timeouts in Gremlin Server.
* Fixed a memory leak in the classloader for the `GremlinGroovyScriptEngine` where classes in the loader were not releasing from memory as a strong reference was always maintained.
* `PathRetractionStrategy` does not add a `NoOpBarrierStep` to the end of local children as its wasted computation in 99% of traversals.
* Fixed a bug in `AddVertexStartStep` where if a side-effect was being used in the parametrization, an NPE occurred.
* Fixed a bug in `LazyBarrierStrategy` where `profile()` was deactivating it accidentally.
* Fixed a bug in `RepeatUnrollStrategy` where stateful `DedupGlobalStep` was cloned and thus, maintained two deduplication sets.
* Added documentation around "terminal steps" in Gremlin: `hasNext()`, `next()`, `toList()`, etc.
* Added specific GraphSON serializers for `RequestMessage` and `ResponseMessage` in GraphSON 2.0.
* Added `CloseableIterator` to allow `Graph` providers who open expensive resources a way to let users release them.
* Fixed minor bug in `gremlin-driver` where closing a session-based `Client` without initializing it could generate an error.
* Relieved synchronization pressure in various areas of `TinkerGraphComputer`.
* Fixed an optimization bug in OLAP-based `DedupGlobalStep` where deduping occurred twice.
* `MemoryComputeKey` now implements `Cloneable` which is useful for `BiOperator` reducers that maintain thread-unsafe state.
* `TinkerGraphComputer` now supports distributed `Memory` with lock-free partition aggregation.
* `TinkerGraph` Gryo and GraphSON deserialization is now configured to use multi-properties.
* Changed behavior of `ElementHelper.areEqual(Property, Property)` to not throw exceptions with `null` arguments.
* Added `GryoVersion` for future flexibility when introducing a new verison of Gryo and moved serializer registrations to it.
* Fixed Gryo serialization of `ConnectiveP` instances.
* Lessened the severity of Gremlin Server logging when it encounters two or more serializers addressing the same mime type.
* Bumped to Netty 4.0.42.final.
* Added `ByteBuffer`, `InetAddress`, `Timestamp` to the list of Gryo supported classes.
* Fixed Gryo serialization of `Class`.
* Fixed GraphSON serialization of enums like `T`, `P`, etc. where values were overriding each other in the GraphSON type registry.
* Fixed a bug in Gremlin-Python around `__.__()` and `__.start()`.
* Fixed a bug around long serialization in Gremlin-Python when using Python3.
* Deprecated `TraversalSource.withBindings()` as it is no longer needed in Gremlin-Java and never was needed for other variants.
* Fixed a bug in Gremlin-Java `Bytecode` where anonymous traversals were not aware of parent bindings.
* Fixed a bug in Gremlin-Java GraphSON deserialization around `P.within()` and `P.without()`.
* Converted Spark process suite tests to "integration" tests.
* Fixed a bug in `InlineFilterStrategy` having to do with folding `HasContainers` into `VertexStep`.
* Deprecated `HasContainer.makeHasContainers()` which was used to dissect `AndP` and shouldn't be used at the TinkerPop-level.
* `GraphTraversal.has()` now will try and fold-left `HasContainer` if end step is a `HasContainerHolder`.
* Created explicit `P`-predicate methods for `GraphTraversal.hasXXX()`.
* Fixed a bug in `FilterRankStrategy` around `where().by()` ordering.
* Added another optimization in `RangeByIsCountStrategy`, that removes `count().is()` altogether if it's not needed.
* Fixed a OLAP `MatchStep.clone()`-bug that occurs when the `match()` is in a local child.
* Added another optimization in `RangeByIsCountStrategy`, that removes `count().is()` altogether if it's not needed.
* Fixed a bug in `RangeByIsCountStrategy` where labeled parents shouldn't have the strategy applied to their children.
* Fixed a bug in `PathRetractionStrategy` where `MatchEndStep` labels were being dropped when they shouldn't be.
* Added `TinkerGraphCountStrategy` which translates `g.V().map*.count()` patterns into direct `Map.size()` calls in `TinkerGraph`.
* Added `Path.head()` and `Path.isEmpty()` with default method implementations.
* Fixed a `NoSuchElementException` bug with `GroupXXXStep` where if the reduced `TraverserSet` is empty, don't add the key/value.
* Fixed a `NullPointerException` bug with profiling `GroupSideEffectStep` in OLTP.
* Improved ability to release resources in `GraphProvider` instances in the test suite.
* Factored `GremlinPlugin` functionality out of gremlin-groovy and into gremlin-core - related classes were deprecated.
* Added a `force` option for killing sessions without waiting for transaction close or timeout of a currently running job or multiple jobs.
* Deprecated `Session.kill()` and `Session.manualKill()`.
* Added `Traversal.promise()` method to allow for asynchronous traversal processing on "remote" traversals.
* Deprecated `RemoteConnection.submit(Bytecode)` in favor of `submitAsync(Bytecode)`.
* Added `choose(predicate,traversal)` and `choose(traversal,traversal)` to effect if/then-semantics (no else). Equivalent to `choose(x,y,identity())`.
* Removed `ImmutablePath.TailPath` as it is no longer required with new recursion model.
* Removed call stack recursion in `ImmutablePath`.
* Gremlin-Python serializes `Bytecode` as an object (instead of a JSON string) when submit over the `RemoteConnection`.
* Fixed the handling of the `DriverRemoteConnection` pass-through configurations to the driver.
* `IncidentToAdjacentStrategy` now uses a hidden label marker model to avoid repeated recursion for invalidating steps.
* `PathProcessorStrategy` can inline certain `where(traversal)`-steps in order to increase the likelihood of star-local children.
* `SparkGraphComputer` no longer starts a worker iteration if the worker's partition is empty.
* Added `ProjectStep.getProjectKeys()` for strategies that rely on such information.
* Added `VertexFeatures.supportsDuplicateMultiProperties()` for graphs that only support unique values in multi-properties.
* Deprecated the "performance" tests in `OptIn`.
* Deprecated `getInstance()` methods in favor of `instance()` for better consistency with the rest of the API.
* Block calls to "remote" traversal side-effects until the traversal read is complete which signifies an end to iteration.
* Added `Pick.none` and `Pick.any` to the serializers and importers.
* Added a class loader to `TraversalStrategies.GlobalCache` which guarantees strategies are registered prior to `GlobalCache.getStrategies()`.
* Fixed a severe bug where `GraphComputer` strategies are not being loaded until the second use of the traversal source.
* The root traversal now throws regular `NoSuchElementException` instead of `FastNoSuchElementException`. (*breaking*)
* Added a short sleep to prevent traversal from finishing before it can be interrupted during `TraversalInterruptionComputerTest`.
* Added support for SSL client authentication

==== Bugs

* TINKERPOP-1380 dedup() doesn't dedup in rare cases
* TINKERPOP-1384 Description of filter function in traversal documentation
* TINKERPOP-1428 profile() throws NPE for union(group, group)
* TINKERPOP-1521 Mutating steps don't recognize side-effects
* TINKERPOP-1525 Plug VertexProgram iteration leak on empty Spark RDD partitions
* TINKERPOP-1534 Gremlin Server instances leaking in tests
* TINKERPOP-1537 Python tests should not use hard-coded number of workers
* TINKERPOP-1547 Two bugs found associated with MatchStep: Path retraction and range count.
* TINKERPOP-1548 Traversals can complete before interrupted in TraversalInterruptionComputerTest
* TINKERPOP-1560 Cache in GroovyClassLoader may continue to grow
* TINKERPOP-1561 gremiln-python GraphSONWriter doesn't properly serialize long in Python 3.5
* TINKERPOP-1567 GraphSON deserialization fails with within('a')
* TINKERPOP-1573 Bindings don't work in coalesce
* TINKERPOP-1576 gremlin-python calls non-existent methods
* TINKERPOP-1581 Gremlin-Python driver connection is not thread safe.
* TINKERPOP-1583 PathRetractionStrategy retracts keys that are actually needed
* TINKERPOP-1585 OLAP dedup over non elements
* TINKERPOP-1587 Gremlin Server Subgraph Cardinality Not Respected
* TINKERPOP-1594 LazyBarrierStrategy does not activate with ProfileStep
* TINKERPOP-1605 gremlin-console 3.2.3 -e can no longer take paths relative to current working directory

==== Improvements

* TINKERPOP-887 FastNoSuchElementException hides stack trace in client code
* TINKERPOP-919 Features needs to specify whether 2 vertex properties with same key/value is allowed.
* TINKERPOP-932 Add ability to cancel script execution associated with a Gremlin Server Session
* TINKERPOP-1248 OrderGlobalStep should use local star graph to compute sorts, prior to reduction.
* TINKERPOP-1261 Side-effect group().by() can't handle user-defined maps
* TINKERPOP-1292 TinkerGraphComputer VertexProgramInterceptors
* TINKERPOP-1372 ImmutablePath should not use Java recursion (call stacks are wack)
* TINKERPOP-1433 Add steps to dev docs to help committers get their keys in order
* TINKERPOP-1434 Block calls to traversal side-effects until read is complete
* TINKERPOP-1471 IncidentToAdjacentStrategy use hidden marker to avoid repeated recursion.
* TINKERPOP-1473 Given PathRetractionStrategy, PathProcessorStrategy can be extended to support partial where() inlining.
* TINKERPOP-1482 has(x).has(y) chains should be has(x.and(y))
* TINKERPOP-1490 Provider a Future based Traversal.async(Function<Traversal,V>) terminal step
* TINKERPOP-1502 Chained has()-steps should simply left-append HasContainers in Gremlin-Java.
* TINKERPOP-1507 Pick.any and Pick.none are not in GraphSON or Gremlin-Python
* TINKERPOP-1508 Add choose(predicate,trueTraversal)
* TINKERPOP-1527 Do not override registered strategies in TraversalStrategies.GlobalCache
* TINKERPOP-1530 Consistent use of instance()
* TINKERPOP-1539 Create a ComplexTraversalTest with crazy nested gnarly traversals.
* TINKERPOP-1542 Add Path.isEmpty() with a default implementation.
* TINKERPOP-1562 Migrate ScriptEngine-related code to gremlin-core
* TINKERPOP-1570 Bump to Netty 4.0.42
* TINKERPOP-1582 TraversalOpProcessor does not support custom serializers
* TINKERPOP-1584 Add gryo serializers to support types covered in GraphSON
* TINKERPOP-1588 Added Terminal Steps section to the docs
* TINKERPOP-1589 Re-Introduce CloseableIterator
* TINKERPOP-1590 Create TinkerWorkerMemory and Partitioned Vertices
* TINKERPOP-1600 Consistent use of base 64 encoded bytes for SASL negotiation
* TINKERPOP-1602 Support SSL client certificate authentication
* TINKERPOP-1606 Refactor GroupStep to not have the reduction traversal included in its BiOperator.
* TINKERPOP-1610 Deprecate gremlin-groovy-test provider based tests
* TINKERPOP-1617 Create a SingleIterationStrategy which will do its best to rewrite OLAP traversals to not message pass.

[[release-3-2-3]]
=== TinkerPop 3.2.3 (Release Date: October 17, 2016)

This release also includes changes from <<release-3-1-5, 3.1.5>>.

* Restructured Gremlin-Python's GraphSON I/O package to make it easier for users to register serializers/deserializers. (*breaking*)
* Fixed a bug with `TraversalOpProcessor` that was returning a final result prior to committing the transaction.
* Fixed a bug in `ConnectiveStrategy` where infix and/or was not correctly reasoning on `choose()` `HasNextStep` injections.
* Increased performance of `CredentialGraph` authentication.
* Removed Java 8 stream usage from `TraversalHelper` for performance reasons.
* Fixed a bug in `RepeatStep` where `emit().as('x')` wasn't adding the step labels to the emit-traverser.
* Added `GraphComputing.atMaster(boolean)` to allow steps to know whether they are executing at master or distributed at workers.
* Fixed a bug in OLAP where `DedupGlobalStep` wasn't de-duping local master traversers.
* Added `HasContainerHolder.removeHasContainer()`-method with default `UnsupportedOperationException` implementation.
* `TraversalSource.withComputer()` is simplified to add a `VertexProgramStrategy`. Easier for language variants.
* Fixed a `Set`, `List`, `Map` bug in the various `Translators` where such collections were not being internally translated.
* Fixed a `Bytecode` bug where nested structures (map, list, set) were not being analyzed for bindings and bytecode conversions.
* Fixed a `String` bug in `GroovyTranslator` and `PythonTranslator` where if the string has double-quotes it now uses """ """.
* Added a default `TraversalStrategy.getConfiguration()` which returns the configuration needed to construct the strategy.
* `Computer` instances can be created with `Computer.create(Configuration)` and accessed via `Computer.getConf()`.
* Every `TraversalStrategy` can be created via a `Configuration` and a static `MyStrategy.create(Configuration)`.
* Added language-agnostic `TraversalStrategy` support in `Bytecode`.
* Added `PartitionStrategy.Builder.readPartitions()` and deprecated `PartitionStrategy.Builder.addPartition()`.
* A new version of `LazyBarrierStrategy` has been created and added to the default strategies.
* `FilterRankStrategy` now propagates labels "right" over non-`Scoping` filters.
* Fixed a bug in `ConnectiveP` where nested equivalent connectives should be inlined.
* Fixed a bug in `IncidentToAdjacentStrategy` where `TreeStep` traversals were allowed.
* Fixed a end-step label bug in `MatchPredicateStrategy`.
* Fixed a bug in `MatchPredicateStrategy` where inlined traversals did not have strategies applied to it.
* Fixed a bug in `RepeatUnrollStrategy` where inlined traversal did not have strategies applied to it.
* Fixed padding of prompt in Gremlin Console when the number of lines went beyond a single digit.
* Fixed GraphSON 2.0 namespace for `TinkerGraph` to be "tinker" instead of "gremlin".
* Dropped serialization support in GraphSON 2.0 for `Calendar`, `TimeZone`, and `Timestamp`.
* Added `TraversalHelper.copyLabels()` for copying (or moving) labels form one step to another.
* Added `TraversalHelper.applySingleLevelStrategies()` which will apply a subset of strategies but not walk the child tree.
* Added the concept that hidden labels using during traversal compilation are removed at the end during `StandardVerificationStrategy`. (*breaking*)
* Added `InlineFilterStrategy` which will determine if various `TraversalParent` children are filters and if so, inline them.
* Removed `IdentityRemovalStrategy` from the default listing as its not worth the clock cycles.
* Removed the "!" symbol in `NotStep.toString()` as it is confusing and the `NotStep`-name is sufficient.
* Fixed a bug in `TraversalVertexProgram` (OLAP) around ordering and connectives (i.e. `and()` and `or()`).
* Added `AbstractGremlinProcessTest.checkOrderedResults()` to make testing ordered results easier.
* `AbstractLambdaTraversal` now supports a `bypassTraversal` where it is possible for strategies to redefine such lambda traversals.
* Added an internal utility `ClassFilterStep` which determines if the traverser object's class is an instance of the provided class.
* `ConnectiveStep` extends `FilterStep` and thus, is more appropriately categorized in the step hierarchy.
* `PropertyMapStep` supports a provided traversal for accessing the properties of the element. (*breaking*)
* `SubgraphStrategy` now supports vertex property filtering.
* Fixed a bug in Gremlin-Python `P` where predicates reversed the order of the predicates.
* Added tests to `DedupTest` for the `dedup(Scope, String...)` overload.
* Added more detailed reference documentation for IO formats.
* Fixed a bug in serialization of `Lambda` instances in GraphSON, which prevented their use in remote traversals.
* Fixed a naming bug in Gremlin-Python where `P._and` and `P._or` should be `P.and_` and `P.or_`. (*breaking*)
* `where()` predicate-based steps now support `by()`-modulation.
* Added Gryo serialization for `Bytecode`.
* Moved utility-based serializers to `UtilSerializers` for Gryo - these classes were private and hence this change is non-breaking.
* `TraversalRing` returns a `null` if it does not contain traversals (previously `IdentityTraversal`).
* Deprecated `Graph.Exceptions.elementNotFoundException()` as it was not used in the code base outside of the test suite.
* Fixed a `JavaTranslator` bug where `Bytecode` instructions were being mutated during translation.
* Added `Path` to Gremlin-Python with respective GraphSON 2.0 deserializer.
* `Traversal` and `TraversalSource` now implement `AutoCloseable`.
* Added "keep-alive" functionality to the Java driver, which will send a heartbeat to the server when normal request activity on a connection stops for a period of time.
* Renamed the `empty.result.indicator` preference to `result.indicator.null` in Gremlin Console
* If `result.indicator.null` is set to an empty string, then no "result line" is printed in Gremlin Console.
* Deprecated `reconnectInitialDelay` on the Java driver.
* Added some validations to `Cluster` instance building.
* Produced better errors in `readGraph` of `GryoReader` and `GraphSONReader` if a `Vertex` cannot be found in the cache on edge loading.
* VertexPrograms can now declare traverser requirements, e.g. to have access to the path when used with `.program()`.
* New build options for `gremlin-python` where `-DglvPython` is no longer required.
* Added missing `InetAddress` to GraphSON extension module.
* Added new recipe for "Pagination".
* Added new recipe for "Recommendation".
* Added functionality to Gremlin-Server REST endpoint to forward Exception Messages and Class in HTTP Response
* Gremlin Server `TraversalOpProcessor` now returns confirmation upon `Op` `close`.
* Added `close` method Java driver and Python driver `DriverRemoteTraversalSideEffects`.

==== Bugs

* TINKERPOP-1423 IncidentToAdjacentStrategy should be disabled for tree steps
* TINKERPOP-1440 g:Path needs a GraphSON deserializer in Gremlin-Python
* TINKERPOP-1457 Groovy Lambdas for remote traversals not serializable
* TINKERPOP-1458 Gremlin Server doesn't return confirmation upon Traversal OpProcessor "close" op
* TINKERPOP-1466 PeerPressureTest has been failing recently
* TINKERPOP-1472 RepeatUnrollStrategy does not semi-compile inlined repeat traversal
* TINKERPOP-1476 TinkerGraph does not get typed with the right type name in GraphSON
* TINKERPOP-1495 Global list deduplication doesn't work in OLAP
* TINKERPOP-1500 and/or infix and choose() do not work correctly.
* TINKERPOP-1511 Remote client addV, V()

==== Improvements

* TINKERPOP-790 Implement AutoCloseable on TraversalSource
* TINKERPOP-944 Deprecate Graph.Exceptions.elementNotFound
* TINKERPOP-1189 SimpleAuthenticator over HttpChannelizer makes Gremlin Server pretty slow and consumes more CPU
* TINKERPOP-1249 Gremlin driver to periodically issue ping / heartbeat to gremlin server
* TINKERPOP-1280 VertexPrograms should declare traverser requirements
* TINKERPOP-1330 by()-modulation for where()
* TINKERPOP-1409 Make the "null" return in the gremlin console into something more understandable  *(breaking)*
* TINKERPOP-1431 Documentation generation requires tests to execute on gremlin-python
* TINKERPOP-1437 Add tests for dedup(Scope) in DedupTest
* TINKERPOP-1444 Benchmark bytecode->Traversal creation and implement GremlinServer cache if necessary.
* TINKERPOP-1448 gremlin-python should be Python 2/3 compatible
* TINKERPOP-1449 Streamline gremlin-python build
* TINKERPOP-1455 Provide String-based withStrategy()/withoutStrategy() for language variant usage
* TINKERPOP-1456 Support SubgraphStrategy.vertexProperties().
* TINKERPOP-1460 Deprecate reconnectInitialDelay in Java driver
* TINKERPOP-1464 Gryo Serialization for Bytecode
* TINKERPOP-1469 Get rid of Stream-usage in TraversalHelper
* TINKERPOP-1470 InlineFilterStrategy should try and P.or() has() children in OrSteps.
* TINKERPOP-1486 Improve API of RemoteConnection
* TINKERPOP-1487 Reference Documentation for IO
* TINKERPOP-1488 Make LazyBarrierStrategy part of the default TraversalStrategies *(breaking)*
* TINKERPOP-1492 RemoteStrategy or the RemoteConnection should append a lazy barrier().
* TINKERPOP-1423 IncidentToAdjacentStrategy should be disabled for tree steps
* TINKERPOP-1440 g:Path needs a GraphSON deserializer in Gremlin-Python
* TINKERPOP-1457 Groovy Lambdas for remote traversals not serializable
* TINKERPOP-1458 Gremlin Server doesn't return confirmation upon Traversal OpProcessor "close" op
* TINKERPOP-1466 PeerPressureTest has been failing recently
* TINKERPOP-1472 RepeatUnrollStrategy does not semi-compile inlined repeat traversal
* TINKERPOP-1495 Global list deduplication doesn't work in OLAP
* TINKERPOP-1500 and/or infix and choose() do not work correctly.
* TINKERPOP-1511 Remote client addV, V()

[[release-3-2-2]]
=== TinkerPop 3.2.2 (Release Date: September 6, 2016)

This release also includes changes from <<release-3-1-4, 3.1.4>>.

* Included GraphSON as a default serializer (in addition to Gryo, which was already present) in Gremlin Server if none are defined.
* Added `gremlin-python` package as a Gremlin language variant in Python.
* Added `Bytecode` which specifies the instructions and arguments used to construct a traversal.
* Created an experimental GraphSON representation of `Bytecode` that will be considered unstable until 3.3.0.
* Added `Translator` which allows from the translation of `Bytecode` into some other form (e.g. script, `Traversal`, etc.).
* Added `JavaTranslator`, `GroovyTranslator`, `PythonTranslator`, and `JythonTranslator` for translating `Bytecode` accordingly.
* Added `TranslationStrategy` to `gremlin-test` so translators can be tested against the process test suite.
* Added `Traversal.Admin.nextTraverser()` to get the next result in bulk-form (w/ default implementation).
* Added `TraversalSource.getAnonymousTraversalClass()` (w/ default implementation).
* Added `GremlinScriptEngine` interface which specifies a `eval(Bytecode, Bindings)` method.
* Deprecated `RemoteGraph` in favor of `TraversalSource.withRemote()` as it is more technically correct to tie a remote traversal to the `TraversalSource` than a `Graph` instance.
* `GremlinGroovyScriptEngine` implements `GremlinScriptEngine`.
* Added `GremlinJythonScriptEngine` which implements `GremlinScriptEngine`.
* Removed support for submitting a Java serialized `Traversal` to Gremlin Server.
* Removed a largely internal feature that supported automatic unrolling of traversers in the Gremlin Driver.
* Made it possible to directly initialize `OpProcessor` implementations with server `Settings`.
* Included GraphSON as a default serializer (in addition to Gryo, which was already present) in Gremlin Server if none are defined
* Introduced GraphSON 2.0.
* Deprecated `embedTypes` on the builder for `GraphSONMapper`.
* Bumped to Netty 4.0.40.final.
* Defaulted the `gremlinPool` setting in Gremlin Server to be zero, which will instructs it to use `Runtime.availableProcessors()` for that settings.
* Changed scope of log4j dependencies so that they would only be used in tests and the binary distributions of Gremlin Console and Server.
* Deprecated `Io.Builder.registry()` in favor of the newly introduced `Io.Builder.onMapper()`.
* Added new recipe for "Traversal Induced Values".
* Fixed a potential leak of a `ReferenceCounted` resource in Gremlin Server.
* Added class registrations for `Map.Entry` implementations to `GryoMapper`.
* Added methods to retrieve `Cluster` settings in `gremlin-driver`.
* Fixed a severe bug in `SubgraphStrategy`.
* Deprecated `SubgraphStrategy.Builder.vertexCriterion()/edgeCriterion()` in favor of `vertices()/edges()`.
* Fixed a small bug in `StandardVerificationStrategy` that caused verification to fail when `withPath` was used in conjunction with `ProfileStep`.
* Added color preferences
* Added input, result prompt preferences
* Added multi-line indicator in Gremlin Console

==== Bugs

* TINKERPOP-810 store not visible
* TINKERPOP-1151 slf4j-log4j12 / log4j is only required for testing *(breaking)*
* TINKERPOP-1383 publish-docs.sh might publish to current too early
* TINKERPOP-1390 IdentityRemoveStrategyTest fails randomly
* TINKERPOP-1400 SubgraphStrategy introduces infinite recursion if filter has Vertex/Edge steps.
* TINKERPOP-1405 profile() doesn't like withPath()

==== Improvements

* TINKERPOP-1037 Gremlin shell output coloring
* TINKERPOP-1226 Gremlin Console should :clear automagically after "Display stack trace."
* TINKERPOP-1230 Serialising lambdas for RemoteGraph
* TINKERPOP-1274 GraphSON Version 2.0
* TINKERPOP-1278 Implement Gremlin-Python and general purpose language variant test infrastructure
* TINKERPOP-1285 Gremline console does not differentiate between multi-line and single-line input
* TINKERPOP-1334 Provide a way to pull gremlin.driver.Cluster connection settings.
* TINKERPOP-1347 RemoteConnection needs to provide TraversalSideEffects. *(breaking)*
* TINKERPOP-1373 Default gremlinPool to number of cores
* TINKERPOP-1386 Bump to Netty 4.0.40.Final
* TINKERPOP-1392 Remove support for java serialized Traversal *(breaking)*
* TINKERPOP-1394 Fix links in Recipes doc
* TINKERPOP-1396 Traversal Induced Values Recipe
* TINKERPOP-1402 Impossible for graph implementations to provide a class resolver for Gryo IO
* TINKERPOP-1407 Default serializers for Gremlin Server
* TINKERPOP-1425 Use trailing underscores in gremlin-python

[[release-3-2-1]]
=== TinkerPop 3.2.1 (Release Date: July 18, 2016)

This release also includes changes from <<release-3-1-3, 3.1.3>>.

* `PathProcessor` steps now have the ability (if configured through a strategy) to drop `Traverser` path segments.
* `MatchStep` in OLTP has a lazy barrier to increase the probability of bulking.
* Added `PathRetractionStrategy` which will remove labeled path segments that will no longer be referenced.
* Added `Path.retract()` to support retracting paths based on labels.
* Optimized `ImmutablePath` and `MutablePath` equality code removing significant unnecessary object creation code.
* Bumped to Groovy 2.4.7.
* Added `RepeatUnrollStrategy` to linearize a `repeat()`-traversal if loop amount is known at compile time.
* Fixed a bug in `BranchStep` around child integration during `clone()`.
* Fixed a bug in `AbstractStep` around label set cloning.
* Added `TraversalStrategyPerformanceTest` for verifying the performance gains of optimization-based traversal strategies.
* `TraversalExplanation.prettyPrint()` exists which provides word wrapping and GremlinConsole is smart to use console width to control `toString()`.
* `TraversalOpProcessor` (`RemoteConnection`) uses `HaltedTraverserStrategy` metadata to determine detachment procedure prior to returning results.
* Allow DFS paths in `HADOOP_GREMLIN_LIBS`.
* Added a safer serializer infrastructure for use with `SparkGraphComputer` that uses `KryoSerializer` and the new `GryoRegistrator`.
* Added `HaltedTraverserStrategy` to allow users to get back different element detachments in OLAP.
* Fixed a `NullPointerException` bug around nested `group()`-steps in OLAP.
* Fixed a severe bug around halted traversers in a multi-job OLAP traversal chain.
* Ensure a separation of `GraphComputer` and `VertexProgram` configurations in `SparkGraphComputer` and `GiraphGraphComputer`.
* `PeerPressureVertexProgram` now supports dynamic initial vote strength calculations.
* Added `EmptyMemory` for ease of use when no memory exists.
* Updated `VertexComputing.generateProgram()` API to include `Memory`. *(breaking)*
* `ImmutablePath.TailPath` is now serializable like `ImmutablePath`.
* Added `ConfigurationCompilerProvider` which allows fine-grained control of some of the internal `GremlinGroovyScriptEngine` settings at the Groovy compilation level.
* Intoduced the `application/vnd.gremlin-v1.0+gryo-lite` serialization type to Gremlin Server which users "reference" elements rather than "detached".
* `GryoMapper` allows overrides of existing serializers on calls to `addCustom` on the builder.
* Added a traversal style guide to the recipes cookbook.
* Fixed a bug in master-traversal traverser propagation.
* Added useful methods for custom `VertexPrograms` to be used with `program()`-step.
* Increased the test coverage around traverser propagation within a multi-job OLAP traversal.
* Added tests to validate the status of a transaction immediately following calls to close.
* Added tests to ensure that threaded transactions cannot be re-used.
* `GraphFilter` helper methods are now more intelligent when determining edge direction/label legality.
* Added `GraphFilterStrategy` to automatically construct `GraphFilters` via traversal introspection in OLAP.
* Updated the Gephi Plugin to support Gephi 0.9.x.
* Increased the testing and scope of `TraversalHelper.isLocalStarGraph()`.
* Changed signature of `get_g_VXlistXv1_v2_v3XX_name` and `get_g_VXlistX1_2_3XX_name` of `VertexTest` to take arguments for the `Traversal` to be constructed by extending classes.
* Added `VertexProgramInterceptor` interface as a general pattern for `GraphComputer` providers to use for bypassing `GraphComputer` semantics where appropriate.
* Added `SparkStarBarrierInterceptor` that uses Spark DSL for local star graph traversals that end with a `ReducingBarrierStep`.
* Added `SparkInterceptorStrategy` which identifies which interceptor to use (if any) given the submitted `VertexProgram`.
* Added `SparkSingleIterationStrategy` that does not partition nor cache the graph RDD if the traversal does not message pass.
* Added more helper methods to `TraversalHelper` for handling scoped traversal children.
* Deprecated all "performance" tests based on "JUnit Benchmarks".
* `SparkGraphComputer` no longer shuffles empty views or empty outgoing messages in order to save time and space.
* `TraversalVertexProgram` no longer maintains empty halted traverser properties in order to save space.
* Added `List<P<V>>` constructors to `ConnectiveP`, `AndP`, and `OrP` for ease of use.
* Added support for interactive (`-i`) and execute (`-e`) modes for Gremlin Console.
* Displayed line numbers for script execution failures of `-e` and `-i`.
* Improved messaging around script execution errors in Gremlin Console.
* Added "help" support to Gremlin Console with the `-h` flag.
* Added options to better control verbosity of Gremlin Console output with `-Q`, `-V` and `-D`.
* Deprecated the `ScriptExecutor` - the `-e` option to `gremlin.sh` is now handled by `Console`.
* `Traversal` now allows cancellation with `Thread.interrupt()`.
* Added a Gremlin language variant tutorial teaching people how to embed Gremlin in a host programming language.

==== Bugs

* TINKERPOP-1281 Memory.HALTED_TRAVERSER transience is not sound.
* TINKERPOP-1305 HALTED_TRAVERSERS hold wrong information
* TINKERPOP-1307 NPE with OLTP nested group() in an OLAP group() traversal
* TINKERPOP-1323 ComputerVerificationStrategy fails for nested match() steps
* TINKERPOP-1341 UnshadedKryoAdapter fails to deserialize StarGraph when SparkConf sets spark.rdd.compress=true whereas GryoSerializer works
* TINKERPOP-1348 TraversalInterruptionTest success dependent on iteration order

==== Improvements

* TINKERPOP-818 Consider a P.type()
* TINKERPOP-946 Traversal respecting Thread.interrupt()
* TINKERPOP-947 Enforce semantics of threaded transactions as manual *(breaking)*
* TINKERPOP-1059 Add test to ensure transaction opening happens at read/write and not on close *(breaking)*
* TINKERPOP-1071 Enhance pre-processor output
* TINKERPOP-1091 Get KryoSerializer to work natively. *(breaking)*
* TINKERPOP-1120 If there is no view nor messages, don't create empty views/messages in SparkExecutor
* TINKERPOP-1144 Improve ScriptElementFactory
* TINKERPOP-1155 gremlin.sh -e doesn't log line numbers for errors
* TINKERPOP-1156 gremlin.sh could use a help text
* TINKERPOP-1157 gremlin.sh should allow you to execute a script and go interactive on error or completion
* TINKERPOP-1232 Write a tutorial demonstrating the 3 ways to write a Gremlin language variant.
* TINKERPOP-1254 Support dropping traverser path information when it is no longer needed.
* TINKERPOP-1268 Improve script execution options for console *(breaking)*
* TINKERPOP-1273 Deprecate old performance tests
* TINKERPOP-1276 Deprecate serializedResponseTimeout
* TINKERPOP-1279 Add Iterable<V> parameter constructor to ConnectiveP subclasses
* TINKERPOP-1282 Add more compliance tests around how memory and vertex compute keys are propagated in chained OLAP.
* TINKERPOP-1286 Add Recipes documentation
* TINKERPOP-1288 Support gremlin.spark.skipPartitioning configuration.
* TINKERPOP-1290 Create VertexProgramInterceptor as a pattern for GraphComputer strategies.
* TINKERPOP-1293 Implement GraphFilterStrategy as a default registration for GraphComputer
* TINKERPOP-1294 Deprecate use of junit-benchmarks
* TINKERPOP-1297 Gephi plugin on Gephi 0.9.x  *(breaking)*
* TINKERPOP-1299 Refactor TraversalVertexProgram to make it easier to understand.
* TINKERPOP-1308 Serialize to "reference" for Gremlin Server
* TINKERPOP-1310 Allow OLAP to return properties as Detached
* TINKERPOP-1321 Loosen coupling between TinkerPop serialization logic and shaded Kryo
* TINKERPOP-1322 Provide fine-grained control of CompilerConfiguration
* TINKERPOP-1328 Provide [gremlin-python] as an code executor in docs
* TINKERPOP-1331 HADOOP_GREMLIN_LIBS can only point to local file system
* TINKERPOP-1332 Improve .explain() Dialogue
* TINKERPOP-1338 Bump to Groovy 2.4.7
* TINKERPOP-1349 RepeatUnrollStrategy should unroll loops while maintaining equivalent semantics.
* TINKERPOP-1355 Design HasContainer for extension

[[release-3-2-0-incubating]]
=== TinkerPop 3.2.0 (Release Date: April 8, 2016)

This release also includes changes from <<release-3-1-2-incubating, 3.1.2-incubating>>.

* Bumped to Neo4j 2.3.3.
* Renamed variable `local` to `fs` in `HadoopGremlinPlugin` to avoid a naming conflict with `Scope.local`. *(breaking)*
* Added `GraphTraversal.optional()` which will use the inner traversal if it returns results, else it won't.
* `GroupStep` and `GroupSideEffectStep` make use of mid-traversal reducers to limit memory consumption in OLAP.
* Added `GraphTraversal.program(VertexProgram)` to allow arbitrary user vertex programs in OLAP.
* Added `GraphTraversal.project()` for creating a `Map<String,E>` given the current traverser and an arbitrary number of `by()`-modulators.
* `HADOOP_GREMLIN_LIBS` can now reference a directory in HDFS and will be used if the directory does not exist locally.
* Added `gremlin-benchmark` module with JMH benchmarking base classes that can be used for further benchmark development.
* `TraversalStrategies.GlobalCache` supports both `Graph` and `GraphComputer` strategy registrations.
* `select("a","b").by("name").by("age")`-style traversals now work in OLAP with new `PathProcessorStrategy`.
* `DedupGlobalStep` can now handle star-bound `by()`-modulators and scoped keys on `GraphComputer`.
* Added `Computer` which is a builder for `GraphComputers` that is serializable.
* `PersistedOutputRDD` now implements `PersistResultGraphAware` and thus, no more unneeded warnings when using it.
* Renamed `StandardTraversalMetrics` to `DefaultTraversalMetrics` given the `DefaultXXX`-convention throughout. *(breaking)*
* Bumped to Apache Hadoop 2.7.2.
* Fixed a bug around profiling and nested traversals.
* Added `gremlin.hadoop.defaultGraphComputer` so users can use `graph.compute()` with `HadoopGraph`.
* Added `gremlin.hadoop.graphReader` and `gremlin.hadoop.graphWriter` which can handled `XXXFormats` and `XXXRDDs`.
* Deprecated `gremlin.hadoop.graphInputFormat`, `gremlin.hadoop.graphOutputFormat`, `gremlin.spark.graphInputRDD`, and `gremlin.spark.graphOutputRDD`.
* If no configuration is provided to `HadoopPools` it uses the default configuration to create a pool once and only once per JVM.
* Implemented `RemoteGraph`, `RemoteConnection`, and `RemoteStrategy`.
* Added validation to `GryoMapper` Kryo identifiers before construction to prevent accidental duplicates.
* Added `GraphStep.addIds()` which is useful for `HasContainer` "fold ins."
* Added a static `GraphStep.processHashContainerIds()` helper for handling id-based `HasContainers`.
* `GraphStep` implementations should have `g.V().hasId(x)` and `g.V(x)` compile equivalently. *(breaking)*
* Optimized `ExpandableStepIterator` with simpler logic and increased the likelihood of bulking.
* Optimized `TraverserRequirement` calculations.
* `Step.addStart()` and `Step.addStarts()` now take `Traverser.Admin<S>` and `Traverser.Admin<S>`, respectively. *(breaking)*
* `Step.processNextStart()` and `Step.next()` now return `Traverser.Admin<E>`. *(breaking)*
* `Traversal.addTraverserRequirement()` method removed. *(breaking)*
* Fixed a `hashCode()` bug in `OrderGlobalStep` and `OrderLocalStep`.
* Added `OrderLimitStrategy` which will ensure that partitions are limited before being merged in OLAP.
* `ComparatorHolder` now separates the traversal from the comparator. *(breaking)*
* Bumped to Apache Spark 1.6.1.
* If no Spark serializer is provided then `GryoSerializer` is the default, not `JavaSerializer`.
* Added `Operator.sumLong` as a optimized binary operator intended to be used by `Memory` reducers that know they are dealing with longs.
* Traversers from `ComputerResultStep` are no longer attached. Attaching is only used in TinkerPop's test suite via `System.getProperties()`.
* Fixed a `hashCode()`/`equals()` bug in `MessageScope`.
* Fixed a severe `Traversal` cloning issue that caused inconsistent `TraversalSideEffects`.
* `TraversalSideEffects` remain consistent and usable across multiple chained OLAP jobs.
* Added `MemoryTraversalSideEffects` which wraps `Memory` in a `TraversalSideEffects` for use in OLAP.
* `TraversalSideEffects` are now fully functional in OLAP save that an accurate global view is possible at the start of an iteration (not during).
* Updated the `TraversalSideEffects` API to support registered reducers and updated `get()`-semantics. *(breaking)*
* Split existing `profile()` into `ProfileStep` and `ProfileSideEffectStep`.
* The `profile()`-step acts like a reducing barrier and emits `TraversalMetrics` without the need for `cap()`. *(breaking)*
* Added `LocalBarrier` interface to allow traversers to remain distributed during an iteration so as to reduce cluster traffic.
* Added `NoOpBarrierStep` as a `LocalBarrier` implementation of `LambdaCollectingBarrierStep(noOp)`.
* `AggregateStep` implements `LocalBarrier` and thus, doesn't needlessly communicate its barrier traversers.
* Fixed an OLAP-based `Barrier` synchronization bug.
* Fixed a semantic bug in `BranchStep` (and inheriting steps) where barriers reacted locally. *(breaking)*
* Added `MemoryComputeKey` for specification of `Memory` keys in `VertexProgram`. *(breaking)*
* Added `VertexComputeKey` for specification of vertex compute properties in `VertexProgram`. *(breaking)*
* Added `and`, `or`, and `addAll` to `Operator`.
* `Memory` API changed to support setting and adding values for reduction. *(breaking)*
* `Memory` keys can be marked as broadcast and only those values are sent to workers on each iterator.
* `Memory` keys can be marked transient and thus deleted at the end of the OLAP job.
* Vertex compute keys can be marked transient and thus deleted at the end of the OLAP job.
* `VertexProgram` API changed to support `MemoryComputeKey` and `VertexComputeKey`. *(breaking)*
* `TraversalVertexProgram` able to execute OLAP and OLTP traversal sections dynamically within the same job.
* Removed `FinalGet` interface as all post processing of reductions should be handled by the reducing step explicitly. *(breaking)*
* Simplified all `SupplyingBarrierStep` implementations as they no longer require `MapReduce` in OLAP.
* Simplified all `CollectingBarrierStep` implementations as they no longer require `MapReduce` in OLAP.
* Simplified all `ReducingBarrierStep` implementations as they no longer require `MapReduce` in OLAP.
* All steps in OLAP that used `MapReduce` now use `Memory` to do their reductions which expands the list of legal traversals.
* `GroupStep` simplified with `GroupHelper.GroupMap` no longer being needed. Related to the removal of `FinalGet`.
* OLAP side-effects that are no longer generated by `MapReduce` are simply stored in `ComputerResult.Memory` w/ no disk persistence needed. *(breaking)*
* Added `Generate` step interface which states that there could be a final generating phase to a side-effect or reduction (e.g. `GroupStep`).
* `Barrier` step interface is now the means by which non-parallel steps communicate with their counterparts in OLAP.
* Added `MemoryComputing` step interface which states that the step uses `MemoryComputeKeys` for its computation in OLAP.
* Added `PeerPressureVertexProgramStep` and `GraphTraversal.peerPressure()`.
* Added `PureTraversal` for handling pure and compiled versions of a `Traversal`. Useful in OLAP.
* Added `ScriptTraversal` which allows for delayed compilation of script-based `Traversals`.
* Simplified `VertexProgram` implementations with a `PureTraversal`-model and deprecated `ConfigurationTraversal`.
* Simplified script-based `Traversals` via `ScriptTraversal` and deprecated `TraversalScriptFunction` and `TraversalScriptHelper`.
* Added `TimesModulating` interface which allows the `Step` to decide how a `times()`-modulation should be handled.
* Added `ByModulating` interface which allows the `Step` to decide how a `by()`-modulation should be handled. *(breaking)*
* Simplified the `by()`-modulation patterns of `OrderGlobalStep` and `OrderLocalStep`.
* Added `GraphComputerTest.shouldSupportPreExistingComputeKeys()` to ensure existing compute keys are "revived." *(breaking)*
* Added `GraphComputerTest.shouldSupportJobChaining()` to ensure OLAP jobs can be linearly chained. *(breaking)*
* Fixed a bug in both `SparkGraphComputer` and `GiraphGraphComputer` regarding source data access in job chains.
* Expanded job chaining test coverage for `GraphComputer` providers.
* Added `TraversalHelper.onGraphComputer(traversal)`.
* `MapReduce.map()` no longer has a default implementation. This method must be implemented. *(breaking)*
* `TraversalVertexProgram` can work without a `GraphStep` start.
* Added `PageRankVertexProgramStep` and `GraphTraversal.pageRank()`.
* Added `TraversalVertexProgramStep` to support OLAP traversal job chaining.
* Added `VertexProgramStrategy` which compiles multiple OLAP jobs into a single traversal.
* Simplified the comparator model in `OrderGlobalStep` and `OrderLocalStep`.
* Refactored `TraversalSource` model to allow fluent-method construction of `TraversalSources`.
* Deprecated the concept of a `TraversalSource.Builder`.
* Removed the concept of a `TraversalEngine`. All `Traversal` modulations are now mediated by `TraversalStrategies`. *(breaking)*
* Added `SideEffectStrategy` for registering sideEffects in a spawned `Traversal`.
* Added `SackStrategy` for registering a sack for a spawned `Traversal`.
* Added `RequirementsStrategy` and `RequirementsStep` for adding dynamic `TraverserRequirements` to a `Traversal`.
* Removed `EngineDependentStrategy`.
* Renamed step interface `EngineDependent` to `GraphComputing` with method `onGraphComputer()`. *(breaking)*
* Cleaned up various `TraversalStrategy` tests now that `TraversalEngine` no longer exists.
* Added `GraphFilter` to support filtering out vertices and edges that won't be touched by an OLAP job.
* Added `GraphComputer.vertices()` and `GraphComputer.edges()` for `GraphFilter` construction. *(breaking)*
* `SparkGraphComputer`, `GiraphGraphComputer`, and `TinkerGraphComputer` all support `GraphFilter`.
* Added `GraphComputerTest.shouldSupportGraphFilter()` which verifies all filtered graphs have the same topology.
* Added `GraphFilterAware` interface to `hadoop-gremlin/` which tells the OLAP engine that the `InputFormat` handles filtering.
* `GryoInputFormat` and `ScriptInputFormat` implement `GraphFilterAware`.
* Added `GraphFilterInputFormat` which handles graph filtering for `InputFormats` that are not `GraphFilterAware`.
* Fixed a bug in `TraversalHelper.isLocalStarGraph()` which allowed certain illegal traversals to pass.
* Added `TraversalHelper.isLocalProperties()` to verify that the traversal does not touch incident edges.
* `GraphReader` I/O interface now has `Optional<Vertex> readGraph(InputStream, GraphFilter)`. Default `UnsupportedOperationException`.
* `GryoReader` does not materialize edges that will be filtered out and this greatly reduces GC and load times.
* Created custom `Serializers` for `SparkGraphComputer` message-passing classes which reduce graph sizes significantly.

==== Bugs

* TINKERPOP-951 Barrier steps provide unexpected results in Gremlin OLAP
* TINKERPOP-1057 GroupSideEffectStep doesn't use provided maps
* TINKERPOP-1103 Two objects fighting for local variable name in Gremlin Console *(breaking)*
* TINKERPOP-1149 TraversalXXXSteps Aren't Providing SideEffects
* TINKERPOP-1181 select(Column) should not use a LambdaMapStep
* TINKERPOP-1188 Semantics of BarrierSteps in TraversalParent global traversals is wrong. *(breaking)*
* TINKERPOP-1194 explain() seems broken
* TINKERPOP-1217 Repeated Logging of "The HadoopPools has not been initialized, using the default pool"

==== Improvements

* TINKERPOP-570 [Proposal] Provide support for OLAP to OLTP to OLAP to OLTP
* TINKERPOP-575 Implement RemoteGraph
* TINKERPOP-813 [Proposal] Make the Gremlin Graph Traversal Machine and Instruction Set Explicit
* TINKERPOP-872 Remove GroupCountStep in favor of new Reduce-based GroupStep
* TINKERPOP-890 Remove the concept of branch/ package. *(breaking)*
* TINKERPOP-958 Improve usability of .profile() step.
* TINKERPOP-962 Provide "vertex query" selectivity when importing data in OLAP. *(breaking)*
* TINKERPOP-968 Add first class support for an optional traversal
* TINKERPOP-971 TraversalSource should be fluent like GraphComputer *(breaking)*
* TINKERPOP-1016 Replace junit-benchmarks with JMH
* TINKERPOP-1021 Deprecate Order.valueIncr, Order.valueDecr, Order.keyIncr, and Order.keyDecr *(breaking)*
* TINKERPOP-1032 Clean up the conf/hadoop configurations
* TINKERPOP-1034 Bump to support Spark 1.5.2
* TINKERPOP-1069 Support Spark 1.6.0
* TINKERPOP-1082 INPUT_RDD and INPUT_FORMAT are bad, we should just have one key.
* TINKERPOP-1112 Create GryoSerializers for the Spark Payload classes.
* TINKERPOP-1121 FileSystemStorage needs to be smart about /.
* TINKERPOP-1132 Messenger.receiveMessages() Iterator should .remove().
* TINKERPOP-1140 TraversalVertexProgramStep in support of OLAP/OLTP conversions.
* TINKERPOP-1153 Add ByModulating and TimesModulating interfaces.
* TINKERPOP-1154 Create a ScriptTraversal which is Serializable and auto-compiles.
* TINKERPOP-1162 Add VertexProgram.getTransientComputeKeys() for removing scratch-data. *(breaking)*
* TINKERPOP-1163 GraphComputer's can have TraversalStrategies.
* TINKERPOP-1164 ReducingBarriersSteps should use ComputerMemory, not MapReduce.
* TINKERPOP-1166 Add Memory.reduce() as option to Memory implementations. *(breaking)*
* TINKERPOP-1173 If no Serializer is provided in Configuration, use GryoSerializer by default (Spark)
* TINKERPOP-1180 Add more optimized binary operators to Operator.
* TINKERPOP-1192 TraversalSideEffects should support registered reducers (binary operators).
* TINKERPOP-1193 Add a LocalBarrier interface.
* TINKERPOP-1199 Use "MicroMetrics" as the mutator of the TraversalMetrics.
* TINKERPOP-1206 ExpandableIterator can take a full TraverserSet at once -- Barriers.
* TINKERPOP-1209 ComparatorHolder should returns a Pair<Traversal,Comparator>. *(breaking)*
* TINKERPOP-1210 Provide an OrderLimitStep as an optimization.
* TINKERPOP-1219 Create a test case that ensures the provider's compilation of g.V(x) and g.V().hasId(x) is identical *(breaking)*
* TINKERPOP-1222 Allow default GraphComputer configuration
* TINKERPOP-1223 Allow jars in gremlin.distributedJars to be read from HDFS
* TINKERPOP-1225 Do a "rolling reduce" for GroupXXXStep in OLAP.
* TINKERPOP-1227 Add Metrics for the TraversalOpProcessor
* TINKERPOP-1234 program() step that takes arbitrary vertex programs
* TINKERPOP-1236 SelectDenormalizationStrategy for select().by(starGraph) in OLAP.
* TINKERPOP-1237 ProjectMap: For the Love of Die Faterland
* TINKERPOP-1238 Re-use Client instances in RemoteGraph tests

== TinkerPop 3.1.0 (A 187 On The Undercover Gremlinz)

image::https://raw.githubusercontent.com/apache/tinkerpop/master/docs/static/images/gremlin-gangster.png[width=185]

[[release-3-1-8]]
=== TinkerPop 3.1.8 (Release Date: August 21, 2017)

* Fixed a `MessageScope` bug in `TinkerGraphComputer`.
* Fixed a bug in `BigDecimal` divisions in `NumberHelper` that potentially threw an `ArithmeticException`.
* Non-deserializable exceptions no longer added to ScriptRecordReader IOExceptions.

==== Bugs

* TINKERPOP-1519 TinkerGraphComputer doesn't handle multiple MessageScopes in single iteration
* TINKERPOP-1736 Sack step evaluated by Groovy interprets numbers in an unexpected way
* TINKERPOP-1754 Spark can not deserialise some ScriptRecordReader parse exceptions

[[release-3-1-7]]
=== TinkerPop 3.1.7 (Release Date: June 12, 2017)

* Configured Modern and The Crew graphs to work with a integer `IdManager` when `TinkerFactory.createXXX()` is called.
* Added XSLT transform option to convert TinkerPop 2.x GraphML to 3.x GraphML.
* Added validation to `StarVertexProperty`.
* Bumped to Jackson 2.8.7.
* Fixed `EventStrategy` so that newly added properties trigger events with the name of the key that was added.
* Drop use of jitpack for the jbcrypt artifact - using the official one in Maven Central.
* Bumped to Groovy 2.4.11.

==== Improvements

* TINKERPOP-1504 MutationListener doesn't provide property key on property additions
* TINKERPOP-1608 TP2-to-TP3 GraphML XSLT
* TINKERPOP-1633 Use org.mindrot:jbcrypt v0.4
* TINKERPOP-1645 Bump to Groovy 2.4.9
* TINKERPOP-1654 Upgrade to jackson-databind 2.8.6+ in gremlin-shaded
* TINKERPOP-1659 Docker build should use maven settings.xml
* TINKERPOP-1664 StarVertexProperty#property should throw an NPE if the value is null

[[release-3-1-6]]
=== TinkerPop 3.1.6 (Release Date: February 3, 2017)

* Fixed bug in `IncidentToAdjacentStrategy`, it was missing some invalidating steps.
* Returned a confirmation on session close from Gremlin Server.
* Use non-default port for running tests on Gremlin Server.
* Fully shutdown metrics services in Gremlin Server on shutdown.
* Deprecated `tryRandomCommit()` in `AbstractGremlinTest` - the annotation was never added in 3.1.1, and was only deprecated via javadoc.
* Minor fixes to various test feature requirements in `gremlin-test`.
* Allow developers to pass options to `docker run` with TINKERPOP_DOCKER_OPTS environment variable

==== Bugs

* TINKERPOP-1493 Groovy project doesn't build on Windows
* TINKERPOP-1545 IncidentToAdjacentStrategy is buggy

==== Improvements

* TINKERPOP-1538 Gremlin Server spawned by test suites should use a different port
* TINKERPOP-1544 Return a confirmation of session close
* TINKERPOP-1556 Allow Hadoop to run on IPv6 systems
* TINKERPOP-1557 Improve docker build time with this one weird trick!
* TINKERPOP-1598 Bump to Grovy 2.4.8

[[release-3-1-5]]
=== TinkerPop 3.1.5 (Release Date: October 17, 2016)

* Improved handling of `Cluster.close()` and `Client.close()` to prevent the methods from hanging.
* Fixed a bug in `NotStep` where child requirements were not being analyzed.
* Fixed output redirection and potential memory leak in `GremlinGroovyScriptEngine`.
* Corrected naming of `g_withPath_V_asXaX_out_out_mapXa_name_it_nameX` and `g_withPath_V_asXaX_out_mapXa_nameX` in `MapTest`.
* Improved session cleanup when a close is triggered by the client.
* Removed the `appveyor.yml` file as the AppVeyor build is no longer enabled by Apache Infrastructure.
* Fixed TinkerGraph which was not saving on `close()` if the path only consisted of the file name.
* Fixed a bug in `RangeByIsCountStrategy` which didn't use the `NotStep` properly.

==== Bugs

* TINKERPOP-1158 gremlin.sh -v emits log4j initialization errors
* TINKERPOP-1391 issue with where filter
* TINKERPOP-1442 Killing session should make better attempt to cleanup
* TINKERPOP-1451 TinkerGraph persistence cannot handle a single file name as the graph location
* TINKERPOP-1467 Improve close() operations on the Java driver
* TINKERPOP-1478 Propogate ScriptEngine fixes from groovy to GremlinGroovyScriptEngine
* TINKERPOP-1512 gremlin-server-classic.yaml is broken

==== Improvements

* TINKERPOP-927 bin/publish-docs.sh should only upload diffs.
* TINKERPOP-1264 Improve BLVP docs
* TINKERPOP-1477 Make DependencyGrabberTest an integration test

[[release-3-1-4]]
=== TinkerPop 3.1.4 (Release Date: September 6, 2016)

* Improved the error provided by a client-side session if no hosts were available.
* Fixed a bug in `PropertiesTest` which assumed long id values.
* Fixed a bug in `StarGraph` around self-edges.
* Fixed a potential leak of a `ReferenceCounted` resource in Gremlin Server.
* Renamed distributions to make the prefix "apache-tinkerpop-" as opposed to just "apache-".
* Fixed a problem (previously thought resolved on 3.1.3) causing Gremlin Server to lock up when parallel requests were submitted on the same session if those parallel requests included a script that blocked indefinitely.
* Fixed bug in `TailGlobalStep` where excess bulk was not accounted for correctly.

==== Bugs

* TINKERPOP-1350 Server locks when submitting parallel requests on session
* TINKERPOP-1375 Possible ByteBuf leak for certain transactional scenarios
* TINKERPOP-1377 Closing a remote in "console mode" has bad message
* TINKERPOP-1379 unaccounted excess in TailGlobalStep
* TINKERPOP-1397 StarVertex self edge has buggy interaction with graph filters
* TINKERPOP-1419 Wrong exception when a SessionedClient is initialized with no available host

==== Improvements

* TINKERPOP-989 Default documentation should be reference/index.html
* TINKERPOP-1376 Rename TinkerPop artifacts
* TINKERPOP-1413 PropertiesTest#g_V_hasXageX_propertiesXnameX assumes that ids are longs
* TINKERPOP-1416 Write Gremlin Server log files somewhere during doc generation
* TINKERPOP-1418 CoreTraversalTests depend on missing functionality

[[release-3-1-3]]
=== TinkerPop 3.1.3 (Release Date: July 18, 2016)

* Fixed bug in `SubgraphStep` where features were not being checked properly prior to reading meta-properties.
* Ensured calls to `Result.hasNext()` were idempotent.
* Avoid hamcrest conflict by using mockito-core instead of mockito-all dependency in `gremlin-test`.
* Fixed bug in `GremlinExecutor` causing Gremlin Server to lock up when parallel requests were submitted on the same session if those parallel requests included a script that blocked indefinitely.
* Changed `GremlinExecutor` timeout scheduling so that the timer would not start until a time closer to the actual start of script evaluation.
* Fixed bug in `SubgraphStrategy` where step labels were not being propogated properly to new steps injected by the strategy.
* Fix incorrect test `FeatureRequirement` annotations.
* Defaulted to `Edge.DEFAULT` if no edge label was supplied in GraphML.
* Fixed bug in `IoGraphTest` causing IllegalArgumentException: URI is not hierarchical error for external graph implementations.
* Fixed bug in `GremlinGroovyScriptEngineFileSandboxTest` resource loading
* Improved `TinkerGraph` performance when iterating vertices and edges.
* Fixed a bug where timeout functions provided to the `GremlinExecutor` were not executing in the same thread as the script evaluation.
* Fixed a bug in the driver where many parallel requests over a session would sometimes force a connection to close and replace itself.
* Graph providers should no longer rely on the test suite to validate that hyphens work for property keys.
* Optimized a few special cases in `RangeByIsCountStrategy`.
* Added more "invalid" variable bindings to the list used by Gremlin Server to validate incoming bindings on requests.
* Fixed a bug where the `ConnectionPool` in the driver would not grow with certain configuration options.
* Fixed a bug where pauses in Gremlin Server writing to an overtaxed client would generate unexpected `FastNoSuchElementException` errors.
* Named the thread pool used by Gremlin Server sessions: "gremlin-server-session-$n".
* Fixed a bug in `BulkSet.equals()` which made itself apparent when using `store()` and `aggregate()` with labeled `cap()`.
* Fixed a bug where `Result.one()` could potentially block indefinitely under certain circumstances.
* Ensured that all asserts of vertex and edge counts were being applied properly in the test suite.
* Fixed bug in `gremlin-driver` where certain channel-level errors would not allow the driver to reconnect.
* `SubgraphStep` now consults the parent graph features to determine cardinality of a property.
* Use of `Ctrl-C` in Gremlin Console now triggers closing of open remotes.
* Bumped SLF4J to 1.7.21 as previous versions suffered from a memory leak.
* Fixed a bug in `Neo4jGraphStepStrategy` where it wasn't defined properly as a `ProviderOptimizationStrategy`.
* Renamed `AndTest.get_g_V_andXhasXage_gt_27X__outE_count_gt_2X_name` to `get_g_V_andXhasXage_gt_27X__outE_count_gte_2X_name` to match the traversal being tested.
* Fixed a self-loop bug in `StarGraph`.
* Added configuration option for disabling `:remote` timeout with `:remote config timeout none`.
* Added `init-tp-spark.sh` to Gremlin Console binary distribution.
* Fixed bug where use of `:x` in a Gremlin Console initialization script would generate a stack trace.
* Added configuration options to Gremlin Driver and Server to override the SSL configuration with an `SslContext`.
* Added driver configuration settings for SSL: `keyCertChainFile`, `keyFile` and `keyPassword`.
* Fixed bug where transaction managed sessions were not properly rolling back transactions for exceptions encountered during script evaluation.
* Fixed bug in `:uninstall` command if the default `/ext` directory was not used.
* Added support to Gremlin Driver to allow either plain text or GSSAPI SASL authentication allowing the client to pass the SASL mechanism in the request.
* Improved dryRun functionality for the docs processor. It's now possible to dry run (or full run) only specific files.
* Added precompile of `ScriptInputFormat` scripts to `ScriptRecordReader` to improve performance.

==== Bugs

* TINKERPOP-906 Install plugin always fails after first unresolved dependency
* TINKERPOP-1088 Preserve Cardinality in Subgraph
* TINKERPOP-1092 Gremlin Console init script with :x throws exception
* TINKERPOP-1139 [Neo4JGraph] GraphTraversal with SubgraphStrategy removes addLabelStep (as("b"))
* TINKERPOP-1196 Calls to Result.one() might block indefinitely
* TINKERPOP-1215 Labeled a SideEffectCapStep cause problems.
* TINKERPOP-1242 ScriptEngineTest randomly hangs indefinately.
* TINKERPOP-1257 Bad SackTest variable use.
* TINKERPOP-1265 Managed Session Eval Exceptions Rollback
* TINKERPOP-1272 Gremlin Console distribution needs bin/init-tp-spark.sh
* TINKERPOP-1284 StarGraph does not handle self-loops correctly.
* TINKERPOP-1300 Many asserts around vertex/edge counts on graphs not applied
* TINKERPOP-1317 IoGraphTest throws error: URI is not hierarchical
* TINKERPOP-1318 java.lang.NoSuchMethodError: org/hamcrest/Matcher.describeMismatch
* TINKERPOP-1319 several FeatureRequirement annotations are incorrect in gremlin-test
* TINKERPOP-1320 GremlinGroovyScriptEngineFileSandboxTest throws error: URI is not hierarchical
* TINKERPOP-1324 Better error for invalid args to addV()
* TINKERPOP-1350 Server locks when submitting parallel requests on session
* TINKERPOP-1351 Number of connections going beyond the pool max size
* TINKERPOP-1352 Connection Pool doesn't always grow
* TINKERPOP-1359 Exception thrown when calling subgraph() on Neo4jGraph
* TINKERPOP-1360 intermittent error in spark-gremlin integration test

==== Improvements

* TINKERPOP-939 Neo4jGraph should support HighAvailability (Neo4jHA).
* TINKERPOP-1003 Setting up latest/current links for bins and docs.
* TINKERPOP-1020 Provide --dryRun selectivity for "half publishing" docs.
* TINKERPOP-1063 TinkerGraph performance enhancements
* TINKERPOP-1229 More Descriptive Messaging for :remote console
* TINKERPOP-1260 Log for validate-distribution.sh
* TINKERPOP-1263 Pass SASL mechanism name through with initial SASL response
* TINKERPOP-1267 Configure Console for no timeout on remote requests
* TINKERPOP-1269 More SSL settings for driver
* TINKERPOP-1295 Precompile ScriptInputFormat scripts once during initialization of ScriptRecordReader
* TINKERPOP-1301 Provide Javadoc for ScriptInput/OutputFormat's
* TINKERPOP-1302 Ctrl-C should kill open remotes in Console
* TINKERPOP-1312 .count().is(0) is not properly optimized
* TINKERPOP-1314 Improve error detection in docs preprocessor
* TINKERPOP-1354 Include all static enum imports in request validation for bindings *(breaking)*

[[release-3-1-2-incubating]]
=== TinkerPop 3.1.2 (Release Date: April 8, 2016)

* Fixed two `NullPointerException`-potential situations in `ObjectWritable`.
* Provided Docker script that allows the execution of several build tasks within a Docker container.
* Added a per-request `scriptEvaluationTimeout` option to the Gremlin Server protocol.
* Changed `DriverRemoteAcceptor` to send scripts as multi-line.
* Fixed a bug in `gremlin-driver` where connections were not returning to the pool after many consecutive errors.
* Fixed a bug where `tree()` did not serialize into GraphSON.
* Bumped to SLF4j 1.7.19.
* Bumped to Apache Hadoop 2.7.2.
* Fixed a bug in `gremlin-driver` where a really fast call to get a `Future` to wait for a result might not register an error raised from the server.
* Fixed a severe bug where `LP_O_OB_P_S_SE_SL_Traverser` was not registered with `GryoMapper`.
* The future from `GremlinExecutor.eval()` is completed after the entire evaluation lifecyle is completed.
* Spark `Memory` uses `collect().iterator()` instead of `toLocalIterator()` to reduce noise in Spark UI.
* Added the `:remote console` option which flips the Gremlin Console into a remote-only mode where all script evaluation is routed to the currently configured remote, which removes the need to use the `:>` command.
* Added `allowRemoteConsole()` to the `RemoteAcceptor` interface.
* The `:remote` for `tinkerpop.server` now includes an option to establish the connection as a "session".
* Provided an implementation for calls to `SessionedClient.alias()`, which formerly threw an `UnsupportedOperationException`.
* Bumped to commons-collections 3.2.2.
* Fixed a bug where `OrderGlobalStep` and `OrderLocalStep` were not incorporating their children's traverser requirements.
* Fixed a compilation bug in `TraversalExplanation`.
* Fixed bug where a session explicitly closed was being closed again by session expiration.
* Improved the recovery options for `gremlin-driver` after failed requests to Gremlin Server.
* Added `maxWaitForSessionClose` to the settings for `gremlin-driver`.
* Bumped to Netty 4.0.34.Final.
* Added "interpreter mode" for the `ScriptEngine` and Gremlin Server which allows variables defined with `def` or a type to be recognized as "global".
* Bumped to Apache Groovy 2.4.6.
* Added the `gremlin-archetype-server` archetype that demonstrates
* Added the `gremlin-archetype-tinkergraph` archetype that demonstrates a basic project that uses TinkerGraph.
* Added `gremlin-archetype` module to house TinkerPop "examples".
* Fixed a condition where `ConnectionPool` initialization in the driver would present a `NullPointerException` on initialization if there were errors constructing the pool in full.
* Fixed a bug in the round-robin load balancing strategy in the driver would waste requests potentially sending messages to dead hosts.
* Added new Provider Documentation book - content for this book was extracted from the reference documentation.
* Fixed a bug where multiple "close" requests were being sent by the driver on `Client.close()`.
* Fixed an `Property` attach bug that shows up in serialization-based `GraphComputer` implementations.
* Fixed a pom.xml bug where Gremlin Console/Server were not pulling the latest Neo4j 2.3.2.
* Fixed bug in "round robin" load balancing in `gremlin-driver` where requests were wrongly being sent to the same host.
* Prevented the spawning of unneeded reconnect tasks in `gremlin-driver` when a host goes offline.
* Fixed bug preventing `gremlin-driver` from reconnecting to Gremlin Server when it was restarted.
* Better handled errors that occurred on commits and serialization in Gremlin Server to first break the result iteration loop and to ensure commit errors were reported to the client.
* Added GraphSON serializers for the `java.time.*` classes.
* Improved the logging of the Gremlin Server REST endpoint as it pertained to script execution failures.
* `TraversalExplanation` is now `Serializable` and compatible with GraphSON and Gryo serialization.
* Fixed a problem with global bindings in Gremlin Server which weren't properly designed to handle concurrent modification.
* Deprecated `ScriptElementFactory` and made the local `StarGraph` globally available for `ScriptInputFormat`'s `parse()` method.
* Improved reusability of unique test directory creation in `/target` for `AbstractGraphProvider`, which was formerly only available to Neo4j, by adding `makeTestDirectory()`.
* Optimized memory-usage in `TraversalVertexProgram`.
* `Graph` instances are not merely "closed" at the end of tests, they are "cleared" via `GraphProvider.clear()`, which should in turn cleans up old data for an implementation.
* Expanded the Gremlin Server protocol to allow for transaction management on in-session requests and updated the `gremlin-driver` to take advantage of that.
* Greatly reduced the amount of objects required in OLAP for the `ReducingBarrierStep` steps.
* Improved messages for the different distinct "timeouts" that a user can encounter with Gremlin Server.

==== Bugs

* TINKERPOP-1041 StructureStandardTestSuite has file I/O issues on Windows
* TINKERPOP-1105 SparkGraphComputer / Null Pointer Exceptions for properties traversals
* TINKERPOP-1106 Errors on commit in Gremlin Server don't register as exception on driver
* TINKERPOP-1125 RoundRobin load balancing always uses the second Host when size = 2
* TINKERPOP-1126 A single Host spawns many reconnect tasks
* TINKERPOP-1127 client fails to reconnect to restarted server
* TINKERPOP-1146 IoTest are not clearing the db after the test run
* TINKERPOP-1148 ConcurrentModificationException with bindings in Gremlin Server
* TINKERPOP-1150 Update pom file dependencies to work with Neo4j 2.3.2
* TINKERPOP-1159 Client sends multiple session close messages per host
* TINKERPOP-1168 Switch plugins in docs preprocessor
* TINKERPOP-1172 Reconnect to Gremlin Server previously marked as dead
* TINKERPOP-1175 Anonymous traversals can't be explained
* TINKERPOP-1184 Sessions not being closed properly
* TINKERPOP-1216 OrderStep or O_Traverser is broken
* TINKERPOP-1239 Excessive continual failure for requests can cause TimeoutException in driver
* TINKERPOP-1245 Gremlin shell starts incorrectly on OS X due to awk difference
* TINKERPOP-1251 NPE in ObjectWritable.toString
* TINKERPOP-1252 Failed Neo4j transaction can leave Neo4jTransaction in inconsistent state

==== Improvements

* TINKERPOP-732 gremlin-server GraphSON serializer issue with tree()
* TINKERPOP-916 Develop a better "simple" driver for testing and example purposes
* TINKERPOP-937 Extract the implementations sections of the primary documentation to its own book
* TINKERPOP-956 Connection errors tend to force a complete close of the channel
* TINKERPOP-1039 Enable auto-commit for session'd requests.
* TINKERPOP-1068 Bump to support jbcrypt-0.4m.jar
* TINKERPOP-1080 Bump Netty version - 4.0.34.Final
* TINKERPOP-1085 Establish TinkerPop "example" projects
* TINKERPOP-1096 Support aliasing for sessions in Gremlin Server
* TINKERPOP-1097 Gremlin Console supporting sessions
* TINKERPOP-1107 Provide a way to support global variables with sandboxing enabled
* TINKERPOP-1109 Make Gremlin Console better suited for system level installs
* TINKERPOP-1131 TraversalVertexProgram traverser management is inefficient memory-wise.
* TINKERPOP-1135 Improve GraphSON representation of java.time.* classes
* TINKERPOP-1137 Deprecate ScriptElementFactory and make star graph globally available
* TINKERPOP-1138 Improve messaging on server timeouts
* TINKERPOP-1147 Add serialization for TraversalExplanation
* TINKERPOP-1160 Add timeout configuration for time to wait for connection close
* TINKERPOP-1165 Tooling Support: Compile with -parameters
* TINKERPOP-1176 Bump Groovy version - 2.4.6
* TINKERPOP-1177 Improve documentation around Spark's storage levels
* TINKERPOP-1197 Document Gremlin Server available metrics
* TINKERPOP-1198 Bump commons-collections to 3.2.2
* TINKERPOP-1213 missing docs for has(label, key, value)
* TINKERPOP-1218 Usage of toLocalIterator Produces large amount of Spark Jobs

[[release-3-1-1-incubating]]
=== TinkerPop 3.1.1 (Release Date: February 8, 2016)

* Made `GryoRecordReader` more robust to 0 byte record splits.
* Fixed a constructor/serialization bug in `LP_O_OB_S_SE_SL_Traverser`.
* Added a lazy iterator, memory safe implementation of MapReduce to `SparkGraphComputer`.
* Added `MapReduce.combine()` support to `SparkGraphComputer`.
* Bumped to Neo4j 2.3.2.
* Fixed Java comparator contract issue around `Order.shuffle`.
* Optimized a very inefficient implementation of `SampleLocalStep`.
* Reduced the complexity and execution time of all `AbstractLambdaTraversal` instances.
* `DefaultTraversal` has a well defined `hashCode()` and `equals()`.
* Added serializers to Gryo for `java.time` related classes.
* Integrated `NumberHelper` in `SackFunctions`.
* Deprecated `VertexPropertyFeatures.supportsAddProperty()` which effectively was a duplicate of `VertexFeatures.supportsMetaProperties`.
* The Spark persistence `StorageLevel` can now be set for both job graphs and `PersistedOutputRDD` data.
* Added to the list of "invalid binding keys" allowed by Gremlin Server to cover the private fields of `T` which get exposed in the `ScriptEngine` on static imports.
* Added `BulkDumperVertexProgram` that allows to dump a whole graph in any of the supported IO formats (GraphSON, Gryo, Script).
* Fixed a bug around duration calculations of `cap()`-step during profiling.
* It is possible to completely avoid using HDFS with Spark if `PersistedInputRDD` and `PersistedOutpuRDD` are leveraged.
* `InputRDD` and `OutputRDD` can now process both graphs and memory (i.e. sideEffects).
* Removed Groovy specific meta-programming overloads for handling Hadoop `FileSystem` (instead, its all accessible via `FileSystemStorage`).
* Added `FileSystemStorage` and `SparkContextStorage` which both implement the new `Storage` API.
* Added `Storage` to the gremlin-core io-package which providers can implement to allow conventional access to data sources (e.g. `ls()`, `rm()`, `cp()`, etc.).
* Bumped to Spark 1.5.2.
* Bumped to Groovy 2.4.5.
* Added `--noClean` option in `bin/process-docs.sh` to prevent the script from cleaning Grapes and HDFS.
* Execute the `LifeCycle.beforeEval()` in the same thread that `eval()` is executed in for `GremlinExecutor`.
* Improved error handling of Gremlin Console initialization scripts to better separate errors in initialization script I/O versus execution of the script itself.
* Fixed a bug in `Graph.OptOut` when trying to opt-out of certain test cases with the `method` property set to "*".
* Added another `BulkLoader` implementation (`OneTimeBulkLoader`) that doesn't store temporary properties in the target graph.
* Added option to allow for a custom `ClassResolver` to be assigned to a `GryoMapper` instance.
* Fixed a `SparkGraphComputer` sorting bug in MapReduce that occurred when there was more than one partition.
* Added `strictTransactionManagement` to the Gremlin Server settings to indicate that the `aliases` parameter must be passed on requests and that transaction management will be scoped to the graphs provided in that argument.
* Fixed a `NullPointerException` bug in `PeerPressureVertexProgram` that occurred when an adjacency traversal was not provided.
* Standardized "test data directories" across all tests as generated by `TestHelper`.
* Fixed a bug in Gremlin Server where error messages were not always being passed back in the `statusMessage` field of the `ResponseMessage`.
* Added validation for parameter `bindings` to ensure that keys were `String` values.
* Improved Transaction Management consistency in Gremlin Server.
* Added `FileSandboxExtension` which takes a configuration file to white list methods and classes that can be used in `ScriptEngine` execution.
* Deprecated `SandboxExtension` and `SimpleSandboxExtension` in favor of `AbstractSandboxExtension` which provides better abstractions for those writing sandboxes.
* Fixed a long standing "view merge" issue requiring `reduceByKey()` on input data to Spark. It is no longer required.
* Added `Spark` static object to allow "file system" control of persisted RDDs in Spark.
* Added a Spark "job server" to ensure that persisted RDDs are not garbage collected by Spark.
* Improved logging control during builds with Maven.
* Fixed settings that weren't being passed to the Gremlin Driver `Cluster` through configuration file.
* `Column` now implements `Function`. The modulator `by(valueDecr)` can be replaced by `by(values,decr)` and thus, projection and order are separated.
* Added `InputRDDFormat` which wraps an `InputRDD` to make it accessible to Hadoop and not just Spark.
* Added `AbstractSparkTest` which handles closing `SparkContext` instances between tests now that we support persisted contexts.
* Fixed a serialization bug in `GryoSerializer` that made it difficult for graph providers to yield `InputRDDs` for `SparkGraphComputer`.
* `SparkGraphComputer` is now tested against Gryo, GraphSON, and `InputRDD` data sources.
* `HadoopElementIterator` (for Hadoop-Gremlin OLTP) now works for any `InputFormat`, not just `FileInputFormats`.
* Added `Traverser.Admin.getTags()` which are used to mark branches in a traversal (useful in `match()` and related future steps).
* Fixed the `Future` model for `GiraphGraphComputer` and `SparkGraphComputer` so that class loaders are preserved.
* Added support for arbitrary vertex ID types in `BulkLoaderVertexProgram`.
* Deprecated `credentialsDbLocation` from `SimpleAuthenticator` in Gremlin Server.
* `TinkerGraph` has "native" serialization in GraphSON, which enables it to be a return value from Gremlin Server.
* Improved the ability to embed Gremlin Server by providing a way to get the `ServerGremlinExecutor` and improve reusability of `AbstractEvalOpProcessor` and related classes.
* Added `Authenticator.newSaslNegotiator(InetAddress)` and deprecated the zero-arg version of that method.
* `ProfileStep` is now available off of `Traversal` via `profile()`. To be consistent with `Traversal.explain()`.
* If no comparator is provided to `order()`, `Order.incr` is assumed (previously, an exception occurred).
* Fixed various Gremlin-Groovy tests that assumed `toString()`-able ids.
* Split TinkerPop documentation into different directories.
* Added `explain()`-step which yields a `TraversalExplanation` with a pretty `toString()` detailing the compilation process.
* Fixed a traversal strategy ordering bug in `AdjacentToIncidentStrategy` and `IncidentToAdjacentStrategy`.
* Made a number of changes to improve traversal startup and execution performance.
* Added support for 'gremlin.tinkergraph.graphLocation' to accept a fully qualified class name that implements `Io.Builder` interface.

==== Bugs

* TINKERPOP-763 IsStep broken when profiling is enabled.
* TINKERPOP-972 Cluster::close does not shut down its executor
* TINKERPOP-973 BLVP shouldn't clear configuration properties
* TINKERPOP-976 Fail earlier if invalid version is supplied in validate-distribution.sh
* TINKERPOP-977 Dead link to traversal javadocs
* TINKERPOP-979 ComputerVerificationStrategy not picking up Order local traversal
* TINKERPOP-985 shouldPersistDataOnClose makes incorrect feature check
* TINKERPOP-990 Mixed types in VertexPropertyTest
* TINKERPOP-993 cyclicPath is not(simplePath)
* TINKERPOP-997 FeatureRequirementSet.SIMPLE should not require multi-property *(breaking)*
* TINKERPOP-1000 GremlinGroovyScriptEngineOverGraphTest failures
* TINKERPOP-1001 SugarLoaderPerformanceTest contains hardcoded vertex ids
* TINKERPOP-1002 Should rollback transaction after catching on close
* TINKERPOP-1006 Random error during builds: shouldReloadClassLoaderWhileDoingEvalInSeparateThread()
* TINKERPOP-1011 HadoopGraph can't re-attach when the InputFormat is not a FileInputFormat
* TINKERPOP-1012 BulkLoaderVertexProgram shouldn't assume vertex IDs of type Long
* TINKERPOP-1025 Solve SparkContext Persistence Issues with BulkLoaderVertexProgram
* TINKERPOP-1027 Merge view prior to writing graphRDD to output format/rdd
* TINKERPOP-1036 Support self-looping edges in IO
* TINKERPOP-1052 @Graph.OptOut causes Exception during Suite setup
* TINKERPOP-1060 LambdaRestrictionStrategy too restrictive
* TINKERPOP-1075 Profile duration of cap step seems broken.
* TINKERPOP-1083 Traversal needs a hashCode() and equals() definition.
* TINKERPOP-1089 Order.shuffle implementation is too fragile
* TINKERPOP-1119 LP_O_OB_S_SE_SL_Traverser doesn't have a protected constructor().

==== Improvements

* TINKERPOP-320 BulkDumperVertexProgram
* TINKERPOP-379 MessageScope.Local.setStaticMessage(M msg)
* TINKERPOP-824 Do we need runtime BigDecimal in more places?
* TINKERPOP-859 Provide a more general way to set log levels in plugins
* TINKERPOP-860 Bindings applied to the PluginAcceptor should appear to Gremlin Server
* TINKERPOP-886 Allow any GraphReader/Writer to be persistence engine for TinkerGraph
* TINKERPOP-891 Re-examine Sandboxing Abstractions
* TINKERPOP-912 Improve the ability to embed Gremlin Server with Channelizer injection
* TINKERPOP-928 Use directories to separate different books
* TINKERPOP-930 Tie Alias to Transaction Manager in Gremlin Server
* TINKERPOP-938 Add a "clear SNAPSHOT jars" section to the process-docs.sh.
* TINKERPOP-941 Improve error message for wrong order().by() arguments
* TINKERPOP-943 Warn if Gremlin Server is running prior to generating docs
* TINKERPOP-945 Exceptions should allow me to include root cause if/when available
* TINKERPOP-952 Include Cardinality.list example in VertexProperty section of main docs.
* TINKERPOP-954 Consistent test directory usage
* TINKERPOP-957 Improve speed of addV()
* TINKERPOP-964 Test XXXGraphComputer on a Hadoop2 cluster (non-pseudocluster).
* TINKERPOP-970 ProfileStep should be off Traversal, not GraphTraversal
* TINKERPOP-978 Native TinkerGraph Serializers for GraphSON
* TINKERPOP-981 Deprecate support for credentialsDbLocation in Gremlin Server Config
* TINKERPOP-982 valuesDecr, valuesIncr, keysDecr, and valuesDecr is lame.
* TINKERPOP-983 Provide a way to track open Graph instances in tests
* TINKERPOP-984 Use GraphProvider for id conversion in Groovy Environment test suite
* TINKERPOP-987 Use tinkerpop.apache.org URL in all documentation and homepage
* TINKERPOP-988 SparkGraphComputer.submit shouldn't use ForkJoinPool.commonPool
* TINKERPOP-992 Better support for schema driven Graphs in IO related tests
* TINKERPOP-994 Driver using deprecated Rebindings Still
* TINKERPOP-995 Add Authenticator.newSaslNegotiator(InetAddress)
* TINKERPOP-996 Please delete old releases from mirroring system
* TINKERPOP-998 Deprecate VertexPropertyFeatures.FEATURE_ADD_PROPERTY
* TINKERPOP-1009 Add a CAUTION to documentation about HadoopGraph and getting back elements
* TINKERPOP-1013 Traverser tags as a safer way of using path labels
* TINKERPOP-1018 Allow setting for maxContentLength to be set from yaml in driver
* TINKERPOP-1019 Convert println in test to SLF4j
* TINKERPOP-1022 Automatically warm up ops handlers
* TINKERPOP-1023 Add a spark variable in SparkGremlinPlugin like we do hdfs for HadoopGremlinPlugin
* TINKERPOP-1026 BVLP should store vertex IDs as String
* TINKERPOP-1033 Store sideEffects as a persisted RDD
* TINKERPOP-1035 Better Consistency in Gremlin Server Transaction Management
* TINKERPOP-1045 Client-Side Hangs when attempting to access a HashMap with Keys of type Integer
* TINKERPOP-1047 TinkerGraph GraphSON storage format broken
* TINKERPOP-1051 Add note in best practice docs about gremlin server heap setting
* TINKERPOP-1055 Gremlin Console FileNotFoundException can be misleading
* TINKERPOP-1062 Make LifeCycle beforeEval execute in same thread as eval operation
* TINKERPOP-1064 Allow a ClassResolver to be added to GryoMapper construction
* TINKERPOP-1065 Fix some typos and clarify some wording in the TinkerPop documentation
* TINKERPOP-1066 Add ioRegistries configuration to GraphSON MessageSerializer
* TINKERPOP-1067 Update Groovy to 2.4.5
* TINKERPOP-1072 Allow the user to set persistence options using StorageLevel.valueOf()
* TINKERPOP-1073 HadoopGraph toString() is weird for Spark PersitedRDD data.
* TINKERPOP-1086 Include gryo serializers for java.time related classes
* TINKERPOP-1087 Add has()/order() to FilterRankStrategy
* TINKERPOP-1093 Add Spark init.sh script and update dev documentation.
* TINKERPOP-1100 Look deeply into adding combine()-support in Spark MapReduce.
* TINKERPOP-1117 InputFormatRDD.readGraphRDD requires a valid gremlin.hadoop.inputLocation, breaking InputFormats (Cassandra, HBase) that don't need one

[[release-3-1-0-incubating]]
=== TinkerPop 3.1.0 (Release Date: November 16, 2015)

This release also includes changes from <<release-3-0-1-incubating, 3.0.1-incubating>> and <<release-3-0-2-incubating, 3.0.2-incubating>>.

* Fixed bug in Gryo and GraphSON (with embedded types) serialization for serialization of results returned from `Map.entrySet()`.
* `Transaction` settings for `onReadWrite` and `onClose` are now `ThreadLocal` in nature of standard transactions.
* Optimized `BulkLoaderVertexProgram`. It now uses `EventStrategy` to monitor what the underlying `BulkLoader` implementation does (e.g. whether it creates a new vertex or returns an existing).
* Integrated `NumberHelper` in `SumStep`, `MinStep`, `MaxStep` and `MeanStep` (local and global step variants).
* Gremlin Console remoting to Gremlin Server now supports a configuration option for assigning aliases.
* `CountMatchAlgorithm`, in OLAP, now biases traversal selection towards those traversals that start at the current traverser location to reduce message passing.
* Fixed a file stream bug in Hadoop OLTP that showed up if the streamed file was more than 2G of data.
* Added the ability to set thread local properties in `SparkGraphComputer` when using a persistent context.
* Bumped to Neo4j 2.3.0.
* Deprecated "rebindings" as an argument to Gremlin Server and replaced it with "aliases".
* Added `PersistedInputRDD` and `PersistedOutputRDD` which enables `SparkGraphComputer` to store the graph RDD in the context between jobs (no HDFS serialization required).
* Renamed the `public static String` configuration variable names of TinkerGraph (deprecated old variables).
* Added `GraphComputer.configure(key,value)` to allow engine-specific configurations.
* `GraphStep` is no longer in the `sideEffect`-package and is now in `map`-package (breaking change).
* Added support for mid-traversal `V()`-steps (`GraphStep` semantics updated).
* Fixed `Number` handling in `Operator` enums. Prior this change a lot of operations on mixed `Number` types returned a wrong result (wrong data type).
* Fixed a bug in Gremlin Server/Driver serializer where empty buffers were getting returned in certain cases.
* Renamed `ConjunctionX` to `ConnectiveX` because "conjunction" is assumed "and" (disjunction "or"), where "connective" is the parent concept.
* Removed `PathIdentityStep` as it was a hack that is now solved by `Traversal.Admin.addTraverserRequirement()`.
* Added `Traversal.Admin.addTraverserRequirement()` to allow a traversal strategy or source to add requirements (not only step determined anymore).
* Added `TraverserRequirement.ONE_BULK` to state the traverser does not handle bulk.
* Added `GraphTraversalSource.withBulk(boolean)` to enabled users to compute only using `bulk=1`.
* Gremlin Server supports Netty native transport on linux.
* Removed the need for `GFunction` (etc.) closure wrappers in Gremlin-Groovy as `as Function` can be used to convert closures accordingly.
* Added `SelectColumnStep` (`select(keys)` and `select(values)`). Deprecated `mapKeys()` and `mapValues()`.
* Renamed `gremlin.hadoop.graphInputRDD` and `gremlin.hadoop.graphOutputRDD` to `gremlin.spark.graphInputRDD` and `gremlin.spark.graphOutputRDD`, respectively.
* Fixed a bug in `FoldStep` around bulking. This could be a breaking change, but it is the correct semantics.
* Previous `group()`-behavior steps are accessible via the deprecated `groupV3d0()`-steps.
* `GroupStep` and `GroupSideEffectStep` now do lazy reductions to reduce memory footprint. Breaking change for `group()` semantics.
* Added `GroupStepHelper` with various static methods and classes that are used by both `GroupStep` and `GroupSideEffectStep`.
* Added `BarrierStep` interface with `processAllStarts()` method which process all starts up to yielding the barrier result.
* Fixed a severe threading issue in `TinkerGraphComputer`.
* The location of the jars in HDFS is now `hadoop-gremlin-x.y.z-libs` to ensure multiple TinkerPop versions don't clash.
* `GiraphGraphComputer` will only upload the jars to HDFS if it doesn't already exist (to help speed up startup time).
* `GiraphGraphComputer.workers()` is smart about using threads and machines to load balance TinkerPop workers across cluster.
* `GraphComputer.workers(int)` allows the user to programmatically set the number of workers to spawn.
* Added `GryoSerializer` as the new recommended Spark `Serializer`. Handles `Graph` and `GryoMapper` registries.
* `GryoPool` now makes use of `GryoPool.Builder` for its construction.
* Bumped to Apache Hadoop 2.7.1.
* Bumped to Apache Giraph 1.1.0.
* Bumped to Apache Spark 1.5.1.
* Split Hadoop-Gremlin apart such there is now `hadoop-gremlin`, `spark-gremlin`, and `giraph-gremlin` (and respective `GremlinPlugins`).
* Added `LambdaCollectingBarrierStep` which generalizes `NoOpBarrierStep` and allows for `barrier(normSack)`-type operations.
* Fixed bugs in the Gremlin Server's NIO protocol both on the server and driver side.
* Added `Path.popEquals(Pop,Object)` to check for path equality based on `Pop` (useful for `TraverserRequirement.LABELED_PATH`).
* Added `Operator.assign` to allow setting a direct value.
* `Operator` is now a `BinaryOperator<Object>` with appropriate typecasting for respective number operators.
* Simplified `SackValueStep` so it now supports both `sack(function)` and sack(function).by()`. Deprecated `sack(function,string)`.
* Added `Parameters` object to allow for the parameters of a step to be retrieved at runtime via a traversal.
* Redesigned (though backwards compatible) `AddEdgeStep`, `AddVertexStep`, and `AddPropertyStep` (and respective `GraphTraversal` API).
* Added `GraphTraversalSource.inject()` so users can spawn a traverser with non-graph objects.
* `GraphStep` can now take a single argument `Collection` which is either elements or element ids (i.e. `g.V([1,2,3])` is supported now).
* Added `LoopsStep` to make the loop counter accessible within `repeat()`, `until()` and `emit()`.
* Gephi Plugin no longer requires manual insert of `store` steps to visualize a traversal.
* Added a `TinkerIoRegistry` that registers a custom serializer for Gryo that will serialize an entire `TinkerGraph` instance.
* Added configuration options to Gephi Plugin for setting the size of nodes visualized.
* Replaced `DedupBijectionStrategy` with the more effective `FilterRankingStrategy`.
* `ComputerAwareSteps` must not only handle step ids, but also step labels.
* Renamed `B_O_P_SE_SL_Traverser` to `B_LP_O_P_SE_SL_Traverser` as it now supports `TraverserRequirement.LABELED_PATH`.
* Added `B_LP_O_S_SE_SL_Traverser` in support of `TraverserRequirement.LABELED_PATH`.
* Added `TraverserRequirement.LABELED_PATH` which only generates path data for steps that are labeled (greatly increases the likelihood of bulking).
* Fixed a bug in `Path` usage that required an API update: `Path.addLabel()` is now `Path.extend(Set<String>)` and `Traverser.addLabels(Set<String>)`.
* Made `Path` iterable, so that it can be `unfold()`'ed and used by local steps like `min(local)`, `max(local)`, etc.
* `WhereTraversalStep` and `WherePredicateStep` are now the only "special" `Scoping` steps after `MatchStartStep` in `match()`.

==== Bugs

* TINKERPOP-774 order / dedup issues
* TINKERPOP-799 [Proposal] with()-modulator for stream level variable binding.
* TINKERPOP-801 groupCount() fails for vertices (elements?) (using Spark)
* TINKERPOP-811 AddPropertyStepTest fails "all of a sudden"
* TINKERPOP-823 addV() broken for multi-value properties
* TINKERPOP-843 Misspecified HADOOP_GREMLIN_LIBS generates NullPointerException
* TINKERPOP-857 Add GraphComputer.config(key,value)
* TINKERPOP-895 Use "as BinaryOperator" and remove GBinaryOperator
* TINKERPOP-903 Fix empty buffer return upon buffer capacity exceeded
* TINKERPOP-910 In session transaction opened from sessionless request
* TINKERPOP-918 ComputerVerificationStrategy is too restrictive
* TINKERPOP-926 Renamed TinkerGraph public statics to common pattern used for other statics.
* TINKERPOP-948 AbstractGremlinProcessTest.checkMap not asserted in GroupTest
* TINKERPOP-953 Artifact equality is not evaluating properly
* TINKERPOP-955 HashMap$Node not serializable

==== Improvements

* TINKERPOP-297 Ensure Consistent Behavior Over Deleted Elements *(breaking)*
* TINKERPOP-333 Support VertexProperty in PartitionStrategy
* TINKERPOP-391 More fluency in GraphComputer for parameterization.
* TINKERPOP-616 Use Spark 1.3.0 in Hadoop-Gremlin.
* TINKERPOP-624 Passing Detached/Referenced to Graph.vertices/edge()
* TINKERPOP-680 Configurable Channelizer for Gremlin Driver
* TINKERPOP-728 Improve Remote Graph Object Treatment in Console
* TINKERPOP-756 Provide a strict parsing option for GraphMLReader
* TINKERPOP-760 Make loop counter accessible within repeat()
* TINKERPOP-762 Allow mid-traversal V() (and E())
* TINKERPOP-765 Decompose AbstractTransaction for different transactional contexts *(breaking)*
* TINKERPOP-767 Path should play well with "local" steps.
* TINKERPOP-768 MatchStep in OLAP should be smart about current vertex.
* TINKERPOP-769 Make the introduction of the TP3 docs story better.
* TINKERPOP-772 TraverserRequirement.LABELED_PATH
* TINKERPOP-796 Support merge binary operator for Gremlin sacks *(breaking)*
* TINKERPOP-798 [Proposal] Rename mapKeys()/mapValues() to select(keys) and select(values).
* TINKERPOP-802 Provide sack(object) so that the sack can be directly set.
* TINKERPOP-803 A better solution to g.V(someCollection.toArray())
* TINKERPOP-805 Enforce AutoCloseable Semantics on Transaction *(breaking)*
* TINKERPOP-821 Improve testing around TraversalHelper around recursive methods
* TINKERPOP-825 [Proposal] SetBulkStep (sideEffectStep)
* TINKERPOP-826 OneToManyBarrierStrategy
* TINKERPOP-827 Add a console session to the PageRank section of the docs.
* TINKERPOP-829 TinkerGraphComputer should support the user specified thread/worker count.
* TINKERPOP-835 Shade Jackson Dependencies *(breaking)*
* TINKERPOP-836 Support Hadoop2 in place of Hadoop1
* TINKERPOP-850 Reduce Graph.addVertex overload ambiguity *(breaking)*
* TINKERPOP-851 GroupCountStep needs a by() for the count.
* TINKERPOP-861 Solve "The Number Problem" for Operator (and follow on operators)
* TINKERPOP-863 [Proposal] Turn off bulking -- or is there something more general? (hope not).
* TINKERPOP-866 GroupStep and Traversal-Based Reductions *(breaking)*
* TINKERPOP-868 Allow Spark Gremlin Computer to Reuse Spark Contexts
* TINKERPOP-874 Rename Gremlin-Spark properties using gremlin.spark prefix. *(breaking)*
* TINKERPOP-876 Rename VendorOptimizationStrategy XXXOptimizationStrategy *(breaking)*
* TINKERPOP-879 Remove deprecated promoteBindings from GremlinExecutor *(breaking)*
* TINKERPOP-885 Change Transaction.onReadWrite() to be a ThreadLocal setting *(breaking)*
* TINKERPOP-888 GraphTraversal.property overloads *(breaking)*
* TINKERPOP-896 Simplify the {{withSack}} methods of {{GraphTraversalSource}}. *(breaking)*
* TINKERPOP-897 Remove deprecated GSupplier, GFunction, GConsumer, etc. methods. *(breaking)*
* TINKERPOP-898 Rename ConjuctionP and ConjuctionStep to ConnectiveP and ConnectiveStep *(breaking)*
* TINKERPOP-899 Bump to the latest version of Neo4j.
* TINKERPOP-900 Provide by(object) which compiles to by(constant(object))
* TINKERPOP-901 Option for use of Netty epoll on Linux to reduce GC pressure
* TINKERPOP-904 BulkLoaderVertexProgram optimizations
* TINKERPOP-905 Harden time oriented tests in ResultQueueTest
* TINKERPOP-907 getters for RepeatStep.untilTraversal and RepeatStep.emitTraversal
* TINKERPOP-908 Use line breaks in documentation
* TINKERPOP-909 Improve steps that handle numeric data
* TINKERPOP-911 Allow setting Thread Specific Spark JobGroup/Custom Properties based on hadoop conf
* TINKERPOP-913 Rename Gremlin Server arguments rebinding to alias
* TINKERPOP-914 DriverRemoteAcceptor in Gremlin Console supports aliases
* TINKERPOP-917 Add HadoopGraph.open(String)
* TINKERPOP-922 Add a book for Developer Documentation
* TINKERPOP-923 Add a book for Tutorials
* TINKERPOP-925 Use persisted SparkContext to persist an RDD across Spark jobs.
* TINKERPOP-931 Make it possible to extend the core OpProcessor implementations
* TINKERPOP-933 Improve release process to get files named properly
* TINKERPOP-935 Add missing "close" operation to the session opProcessor docs

== TinkerPop 3.0.0 (A Gremlin Rāga in 7/16 Time)

image::https://raw.githubusercontent.com/apache/tinkerpop/master/docs/static/images/gremlin-hindu.png[width=225]

[[release-3-0-2-incubating]]
=== TinkerPop 3.0.2 (Release Date: October 19, 2015)

* Cleaned up `ext/` directory when plugin installation fails for `gremlin-server` and `gremlin-console`.
* Fixed issues in `gremlin-server` when configured for HTTP basic authentication.
* Made `BulkLoaderVertexProgram` work for any persistent TP3-supporting graph (input and output).
* `TreeSideEffectStep` now implements `PathProcessor` which fixed a `ComputerVerificationStrategy` issue.
* Added a shell script that verifies source and binary distributions.
* Fixed a bulk related bug in `GroupStep` when used on `GraphComputer` (OLAP).
* Gremlin Server binary distribution now packages `tinkergraph-gremlin` and `gremlin-groovy` as plugins to be consistent with Gremlin Console's packaging.
* The `RepeatStep` clauses (`until()`,`emit()`,`repeat()`) can only be set at most one time in order to prevent user confusion.
* Fixed a `clone()` bug in `RepeatStep`, `TreeStep`, `GroupCountStep`, `GroupStep`, and `TraversalRing`.
* Fixed a thread context bug in `TinkerGraphComputer`.
* Fixed issues with the `gremlin-driver` related to hanging connections in certain conditions.
* TinkerGraph now has an option for persistence where the data is saved on `close()` and, if present, loaded on `open()`.
* Added an overload for `GremlinExecutor.eval()` that takes a `Lifecycle` object to override some default settings from `GremlinExecutor.Builder`.
* Improved session closing for transactional graphs during shutdown of Gremlin Server.
* Fixed id parameter used in tests for `GroovyStoreTest` and `GroovyRepeatTest` to not be treated as an embedded string.
* `GraphStep` will convert any `Vertex` or `Edge` ids to their id `Object` prior to submission to `GraphComputer` (OLAP).

==== Bugs

* TINKERPOP-814 ConnectionPool can fill with dead Connections
* TINKERPOP-816 Gryo deserialization of error response with null message causes NPE and protocol desync
* TINKERPOP-817 Gryo serialization of large responses fails and causes protocol desync
* TINKERPOP-840 TreeTest Is not being ignored via ComputerVerificationStrategy
* TINKERPOP-849 gremlin-server doesn't close sessions on 'close' opcode
* TINKERPOP-855 sasl authentication type error due to Json format
* TINKERPOP-865 Errors with HTTP REST basic auth
* TINKERPOP-867 TinkerGraphProvider does not initialize temp dir
* TINKERPOP-870 Rebound client requires a connection to occur on the underlying client.
* TINKERPOP-877 Driver hangs if SSL enabled on server but not on client

==== Improvements

* TINKERPOP-828 TinkerGraph can supportPersistence(), should we allow it.
* TINKERPOP-830 process-docs.sh introduces extra white space dependent on console width
* TINKERPOP-839 Docs should have a ${version.number} under the logo.
* TINKERPOP-852 A shell script that validates the distribution artifacts at release time
* TINKERPOP-853 TinkerPop Logo in JavaDoc index.html
* TINKERPOP-858 Cleanup after failed :install

[[release-3-0-1-incubating]]
=== TinkerPop 3.0.1 (Release Date: September 2, 2015)

* `Compare` now uses `BigDecimal` internally to ensure that precision is not lost on standard number comparisons.
* Renamed `ComputerVerificationStrategy` to `VerificationStrategy` so all the verification strategies can use it.
* Added `StandardVerificationStrategy` that throws exceptions for illegal traversal patterns on the standard engine (which extends to `GraphComputer`).
* Added `GraphFeatures.supportsConcurrentAccess()` to allows `Graph` implementations to signify if multiple instances can access the same data.
* Clarified semantics of `Transaction.close()` in unit tests - now refers only to closing the current transaction in the current thread.
* `Neo4jGraph` no longer uses `OptOut` on `TransactionTest.shouldRollbackOnCloseWhenConfigured` (formerly `shouldRollbackOnShutdownWhenConfigured`)
* Gremlin Server initialization scripts can now return a `Map` of values that will become global bindings for the server.
* Introduced the `--dryRun` option to the document generation process which ignores actual script execution in the Gremlin Console.
* Fixed bug in `EventStrategy` around property changed events when calling `property` without cardinality or meta-property values.
* Improved support for the `Accept` header for REST-based requests in Gremlin Server.
* `GraphFactory` now allows specification of the class to use to instantiate the `Graph` through the `GraphFactoryClass` annotation.
* Added `wrapAdjacencyList` and `unwrapAdjacencyList` options to `GraphSONWriter` and `GraphSONReader` respectively, thus allowing valid JSON to be written/read if the user desires.
* Added Gremlin Server/Driver authentication support via SASL.
* Added Basic HTTP authentication support for REST in Gremlin Server.
* Added Gremlin Server plugin to help with "credential graph" management (used in conjunction with authentication features of Gremlin Server).
* Added "secure" Gremlin Server/Driver example configuration files.
* Adjusted configuration for javadoc generation to eliminate error messages.
* Removed "reserved" graph concept names from tests (e.g. "label", "edge", "value") to support the convention of avoiding these strings for property names.
* Introduced `GraphProvider.Descriptor` which annotates a `GraphProvider` implementation to describe what `GraphComputer` implementation will be used.
* Modified `OptOut` to include a `computers` attribute which allows the `Graph` to opt-out of computer-based tests for specific computation engines.
* Added a `SandboxExtension` that can be plugged into `TypeCheckedCustomizerProvider` and `CompileStaticCustomizerProvider` to control classes and methods that can be used in the `GremlinGroovyScriptEngine`.
* Added a number of new `ImportCustomizerProvider` implementations such as, `TimedInterruptCustomizerProvider`, `TypeCheckedCustomizerProvider` and others.
* Refactored `GremlinGroovyScriptEngine` to make more general use of `ImportCustomizerProvider` implementations.
* Removed `SecurityCustomizerProvider` class and the "sandbox" configuration on the `ScriptEngines` class - this was an experimental feature and not meant for public use.
* Removed dependency on `groovy-sandbox` from the `gremlin-groovy` module.

==== Bugs

* TINKERPOP-770 Exception while AddPropertyStep tries to detach vertex property
* TINKERPOP-780 Use of fold() in repeat()
* TINKERPOP-782 map(Traversal) should declare requirements of child
* TINKERPOP-785 Gremlin Server Not Properly Reporting Port Conflict
* TINKERPOP-792 select at start of match traversal on Map can fail
* TINKERPOP-794 IncidentToAdjecentStrategy malfunction
* TINKERPOP-804 Failed installing neo4j-gremlin extension on Windows 7
* TINKERPOP-822 Neo4j GraphStep with element arguments ignores has  *(breaking)*

==== Improvements

* TINKERPOP-576 Gremlin Server Authentication
* TINKERPOP-582 Remove Groovy Sandbox Dependency
* TINKERPOP-610 General graph concept names in test schema
* TINKERPOP-656 IoRegistry Chaining
* TINKERPOP-690 Be able to OPT_OUT for Standard, but not Computer *(breaking)*
* TINKERPOP-699 GraphSON writeGraph not producing valid json object
* TINKERPOP-750 Compare should not have special case for Number
* TINKERPOP-752 Make Gremlin Server Better Respect ACCEPT
* TINKERPOP-764 Unify semantics of Transaction.close() in tests and documentation *(breaking)*
* TINKERPOP-771 IoRegistry Instantiation With GryoPool
* TINKERPOP-778 Support GraphFactory location via annotation.
* TINKERPOP-791 Document rules for committers
* TINKERPOP-797 order() seems to only like List? *(breaking)*
* TINKERPOP-808 TraversalComparator.comparator needs a getter

=== TinkerPop 3.0.0 (Release Date: July 9, 2015)

* Modified the `GremlinExecutor` to catch `Throwable` as opposed to `Exception` so as to properly handle `Error` based exceptions.
* Modified the `GremlinGroovyScriptEngine` compilation configuration to prevent inappropriate script evaluation timeouts on standalone functions.
* Added a custom configuration for "timed interrupt" in the `ScriptEngines` instantiation of the `GremlinGroovyScriptEngine`.
* Added `mapKeys()` (`MapKeyStep`) and `mapValues()` (`MapValueStep`) to get the keys and values of a map, respectively.
* `select()` no longer supports empty arguments. The user must specify the keys they are selecting.
* `MatchStep` and `match()` no longer have a "start label" parameter -- it is computed if the incoming traverser does not have requisite labels.
* Turned transactional testing back on in Gremlin Server using Neo4j.
* Renamed `Transaction.create()` to `Transaction.createThreadedTx()`.
* Added `TraversalParent.removeGlobalChild()` and `TraversalParent.removeLocalChild()`.
* Added a `clear` option to the Gephi Plugin to empty the Gephi workspace.
* Refactored `ResultSet` and related classes to stop polling for results.
* `AbstractStep` now guarantees that bulk-less and null-valued traversers are never propagated.
* Added `dedup(string...)` which allows for the deduplication of a stream based on unique scope values.
* Fixed multiple bugs in the Gephi Plugin related to refactoring of traversal side-effects.
* Split `WhereStep` into `WherePredicateStep` and `WhereTraversalStep` to simplify internals.
* Prevent the driver from attempting to reconnect on a dead host if the `Cluster.close()` method has been called.
* Renamed the "deactivate" option on `:plugin` command to "unuse" to be symmetric with the "use" option.
* Added `Traversal.toStream()` to turn the `Traversal<S,E>` into a `Stream<E>`.
* Added `Scoping.Variable` enum of `START` and `END` which allows the `Scoping` step to specify where its bindings are.
* `ComputerVerificationStrategy` is smart about not allowing `WhereXXXStep` with a start-variable to run in OLAP as it selects the value from the path.
* Rewrote `MatchStep` where it now works on `GraphComputer`, solves more patterns, provides plugable execution plans, supports nested AND/OR, `not()`-patterns, etc.
* Renamed `Graphs` in Gremlin Server to `GraphManager`.
* Fixed bug in Gremlin Driver where client-side serialization errors would not bubble up properly.
* Fixed problem in Gremlin Server to ensure that a final `SUCCESS` or `NO_CONTENT` message assured that the transaction was successful in sessionless requests.
* Arrow keys for cycling through command history now work in Gremlin Console when being used on Windows.
* Added `NotStep` and `not(traversal)` for not'ing a traversal (integrates like `ConjunctionStep`).
* Removed `TraversalP`. Traversals and `P`-predicates are completely separate concepts.
* `has(key,traversal)` is now an alias for `filter(__.values(key).traversal)` using `TraversalFilterStep`.
* Simplified `SubgraphStrategy` by using `TraversalFilterStep` instead of the more complex `WhereStep`.
* Added `TraversalMapStep`, `TraversalFlatMapStep`, `TraversalFilterStep`, and `TraversalSideEffectStep` which all leverage an internal traversal.
* Added `Path.get(pop,label)` as default helpers in `Path`.
* Added `Pop.first`, `Pop.last`, and `Pop.all` as enums for getting single items from a collection or a list of said items.
* Changed `GremlinServer.start()` to return a `CompletableFuture` that contains the constructed `ServerGremlinExecutor`.
* Restructured `IoTest` breaking it up into smaller and more logically grouped test cases.
* Gremlin Server `Settings` now has sensible defaults thus allowing the server to be started with no additional configuration.
* Fixed garbled characters in Gremlin Console that notably showed up in `:help`
* Replaced dependency on `groovy-all` with individual Groovy dependencies as needed.
* Bumped `org.gperfutils:gbench` to the `0.4.3` and a version explicitly compatible with Groovy 2.4.x.
* Renamed `KeyStep` to `PropertyKeyStep` to be consistent with `PropertyValueStep`.
* Added `Gremlin-Lib-Paths` to modify paths in plugin `lib` directory.
* Modified the capabilities of `Gremlin-Plugin-Paths` to delete paths that have no value on the right-hand-side of the equals sign.
* The REST API in Gremlin Server now requires parameters to be defined with a "bindings." prefix.
* Modified the REST API in Gremlin Server to accept rebindings.
* Added `rebindings` optional argument to sessionless requests to allow global bindings to be rebound as needed.
* Added `LazyBarrierStrategy` which "stalls" a traversal of a particular form in order to gain a bulking optimization.
* `CollectingBarrierStep` supports `maxBarrierSize` for "lazy barrier," memory conservation.
* `Scoping` now has `getScopeKeys()` to get the keys desired by the scoping step.
* Refactored SSL support in the Gremlin Server/Driver.
* Factored out `ServerGremlinExecutor` which contains the core elements of server-side script execution in Gremlin Server.
* Bumped to netty 4.0.28.Final.
* Refactored the `Mutating` interface and introduce `CallbackRegistry` interface around `EventStrategy`.
* Changed `onReadWrite` and `onClose` of `AbstractTransaction` to be synchronized.
* Added `LabelP` to support index lookups and `has()` filtering on `Neo4jGraph` multi-label vertices.
* `AddEdgeStep` is now a `Scoping` step.
* Added a fully defined set of `Graph.Feature` implementations to `EmptyGraph`.
* Dropped dependency on `org.json:json` - used existing Jackson dependency.
* Added back neo4j-gremlin as the licensing of the Neo4j API is now Apache2.
* Added `willAllowId` method to features related to vertices, edges and vertex properties to test if an identifier can be use when `supportsUserSuppliedIds` is `true`.
* Fixed a bug in `GraphTraversal.choose(predicate,trueTraversal,falseTraversal)`.
* Removed `MapTraversal`, `MapTraverserTraversal`, `FilterTraversal`, and `FilterTraverserTraversal` as these are simply `__.map(function)` and `__.filter(predicate)`.
* Include `hadoop-gremlin` Hadoop configuration sample files in Gremlin Console distribution.
* Iteration of results in Gremlin Server occur in the same thread as evaluation and prior to transaction close.
* TinkerGraphComputer now supports every `ResultGraph`/`Persist` combination.
* `GraphComputerTest` extended with validation of the semantics of all `ResultGraph`/`Persist` combinations.
* GiraphGraphComputer no longer requires an extra iteration and MapReduce job to derive the full `Memory` result.
* SparkGraphComputer now supports `InputRDD` and `OutputRDD` to allow vendors/users to use a `SparkContext` to read/write the graph adjacency list.
* Added `Scoping.getScopeValue()` method so all "selecting" steps use the same pattern for map, path, and sideEffect data retrieval.

=== TinkerPop 3.0.0.M9 (Release Date: May 26, 2015)

* Removed `GraphComputer.isolation()` as all implementations use standard BSP.
* Added a Gremlin Server `LifeCycleHook` to ensure that certain scripts execute once at startup and once at shutdown.
* `has(key)` and `hasNot(key)` are now aliases for `where(values(key))` and `where(not(values(key)))`, respectively.
* TinkerGraph classes are now final to restrict user and vendor extension.
* Added `TraversalStrategy.VendorOptimization` to ensure that all TinkerPop optimizations execute first on the known TinkerPop steps.
* Added `TailGlobalStep` and `TailLocalStep` (`tail()`) which gets objects from the end of the traversal stream.
* `AndStep` and `OrStep` are now simply markers where `WhereStep(a.and(b).and(c)...and(z))` is the compilation.
* Moved `Compare`, `Contains`, `Order`, `Operator`, and `P` to `process/traversal` from `structure/` as they are process-based objects.
* `HasContainer` now uses `P` predicate as helper methods and tests are more thorough on `P`.
* Changed Gremlin Server integration/performance tests to be runnable from within the `gremlin-server` directory or from the project root.
* Moved the string methods of `TraversalHelper` to `StringFactory`.
* Renamed JSON-related serializers for Gremlin Server to be more consistent with GraphSON naming.
* Removed `HasTraversalStep` in favor of new `P.traversal` model with `HasStep`.
* Fixed bug in `WsGremlinTextRequestDecoder` where custom serializers from graphs were not being used.
* Added `AndP` which allows for the `and()`-ing of `P` predicates.
* `Order.opposite()` is now `reversed()` as that is a `Comparator` interface method with the same semantics.
* `Compare/Contains/P.opposite()` are now `negate()` as that is a `BiPredicate` interface method with the same semantics.
* `has(traversal)` is replaced by `where(traversal)` and `has(key,traversal)`. `HasXXX` is always with respects to an element property.
* Added `TraversalScriptHelper` with static methods for dynamically creating a `Traversal` from a JSR 223 `ScriptEngine`.
* Changed `SubgraphStrategy` to take `Traversal` rather than `Predicate` for filtering.
* Improved `SubgraphStrategy` to only modify the `Traversal` if filtering was required.
* Improved logging of errors in the `HttpGremlinEndpointHandler` to include a stracktrace if one was present.
* Moved `AbstractGremlinSuite.GraphProviderClass` to `org.apache.tinkerpop.gremlin.GraphProviderClass`.
* Simplified the Gremlin-Groovy test suite where there is now no distinction between `STANDARD` and `COMPUTER` tests.
* `VertexProgram` and `MapReduce` now add a `Graph` parameter to `loadState(Graph, Configuration)`.
* Added `ScopingStrategy` which auto-scopes `select()` and `where()` so the language looks clean.
* Added `Scoping` as a marker interface to state that a step desires a particular `Scope`.
* `SelectStep`, `SelectOneStep`, and `WhereStep` support both `Scope.local` and `Scope.global` for `Map<String,Object>` or `Path` analysis, respectively.
* Fixed a bug in the `TraversalStrategies` sort algorithm.
* Removed numerous unused static utility methods in `TraversalHelper`.
* TinkerGraph process suite tests are now running with and without strategies in place.
* Added `IncidentToAdjacentStrategy` which rewrites `outE().inV()`, `inE().outV()` and `bothE().otherV()` to `out()`, `in()` and `both()` respectively.
* Renamed `ComparatorHolderRemovalStrategy` to `OrderGlobalRemovalStrategy` as it now only applies to `OrderGlobalStep`.
* Anonymous traversal no longer have `EmptyGraph` as their graph, but instead use `Optional<Graph>.isPresent() == false`.
* Added `Traversal.Admin.setGraph(Graph)` as strategies that need reference to the graph, need it across all nested traversals.
* `AbstractLambdaTraversal` is now smart about `TraversalParent` and `TraversalStrategies`.
* Fixed bug in `GraphML` reader that was not allowing `<edge>` elements to come before `<node>` elements as allowable by the GraphML specification.
* Added `VertexFeature.getCardinality`.
* Added `AdjacentToIncidentStrategy` which rewrites `out().count()` to `outE().count()` (and similar such patterns).
* `GryoPool` now takes a `Configuration` object which allows setting the size of the pool and the `IoRegistry` instance.
* Added `PersistResultGraphAware` interface which is used by `OutputFormats` to specify persistence possibilities for a Hadoop `GraphComputer`.
* `ElementIdStrategy` now allows the identifier property to be set directly (and not only by specifying `T.id`).
* Added sample configuration files for registering a `TraversalStrategy` in Gremlin Server.
* Added response status code for `NO_CONTENT` to represent output for a successful script execution without a result (e.g. an empty `Iterator`).
* Removed the notion of a "terminator" message from the Gremlin Server protocol - new response status code for `PARTIAL_CONTENT`.
* `Path` and `Step` labels are ordered by the order in which the respective `addLabel()` calls were made.
* A `Step` now has a `Set<String>` of labels. Updated `as()` to take a var args of labels.
* Dropped `BatchGraph` from the code base - it will be replaced by bulk loader functionality over OLAP.
* `TraversalSideEffects` now implements `Optional` semantics. Less code as Java8 provides the helper methods.
* `TraversalScriptSupplier` now takes an `Object` var args for setting `ScriptEngine` bindings if needed.
* `Compare` is now more lenient on `Number`-types.
* Removed `Compare.inside` and `Compare.outside` as they are not primitive comparators and should be composed from primitives.
* Introduced `P` (predicate) for cleaner looking `is()`, `has()`, and `where()` calls -- e.g. `has('age',eq(32))`.
* `GraphTraversalSource` is now the location for `withXXX()` operations. No longer do they exist at `GraphTraversal`.
* All `Traverser` objects now extend from `AbstractTraverser` or a child that ultimately extends from `AbstractTraverser`.
* OLTP `select()` now returns a list for traversals with duplicate labels (as this was a unintended side-effect of `SparsePath`).
* Removed the `SparsePath` optimization as it led to numerous corner-case inconsistencies.
* `VertexWritable` serializes and deserializes the `StarGraph` object -- no more intermediate `DetachedXXX` objects.
* Gremlin Server better supports the settings for the high and low watermark that will slow writes to clients that are lagging.
* Added `GraphReader.readObject()` and `GraphWriter.writeObject` abstractions for those implementations that can support them.
* Altered `GraphWriter.writeVertices()` method to take an `Iterator` of vertices rather than a `Traversal`.
* GraphSON format for output from `GraphWriter.writeVertex`, `GraphWriter.writeVertices`, and `GraphWriter.writeGraph` have all changed now that they use `StarGraph` serialization.
* Gryo format for output from `GraphWriter.writeVertex`, `GraphWriter.writeVertices`, and `GraphWriter.writeGraph` have all changed now that they use `StarGraph` serialization.
* Added read and write methods to `GraphReader` and `GraphWriter` for `Property` and `VertexProperty`.
* Reduced object creation in GraphSON during serialization.
* Moved `T` tokens to the `structure/` package as its more general than `process/`.
* `Attachable.attach()` now takes a `Method` to determine whether to attach via `GET`, `CREATE`, or `GET_OR_CREATE`.
* Decreased size of Gremlin Server `RequestMessage` and `ResponseMessage` serialization payloads and reduced object creation.
* `Graph.empty()` no longer required with the introduction of `ShellGraph` which is a placeholder for a graph class and computer.
* `VertexProperty.Cardinality` default is now vendor chosen. If the vendor has not preference, they should use `Cardinality.single`.
* `Messenger.receiveMessages()` no longer takes a `MessageScope` and thus, consistent behavior between message-passing and message-pulling systems.
* Changed the `gremlin.tests` environment variable for test filtering to the more standard convention of `GREMLIN_TESTS` and made it work for all test suites.
* Removed `back()`-step as `select()`-step provides the same behavior with more intelligent optimizations and `by()`-modulation.
* Removed `Graph.Helper` method annotation and related infrastructure in tests.
* Modified header of Gryo to be 16 bytes instead of 32 (and removed the version stamp).
* Removed the concept of handling version in Gryo via the builder as it wasn't really accomplishing the capability of ensuring backward compatibility.
* Moved `Exceptions.propertyRemovalNotSupported` from `Element` to `Property` for consistency.
* Provided a method for Gremlin Server to bind `TraversalSource` objects for use in scripts.
* Modified the reference implementation for dealing with "custom" identifier serialization in GraphSON - See `IoTest.CustomId` for the example.
* Modified `g.vertices/edges` and related methods and tests to support non-type specific querying (e.g. `g.V(1)` and `g.V(1L)` should both return the same result now).
* `TinkerGraph` supports an `IdManager` which helps enforce identifier types and improve flexibility in terms of how it will respond to queries around identifiers.
* `DetachedXXX` now uses the standard `structure/` exceptions for unsupported operations.
* Added private constructors to all `Exceptions` inner classes in the respective `structure/` interfaces.
* Re-introduced `ReferenceXXX` to ensure a smaller data footprint in OLAP situation (`DetachedXXX` uses too much data).
* `Attachable` now has a set of static exception messages in an `Exceptions` inner class.
* Added `StarGraph` which is a heap efficient representation of a vertex and its incident edges (useful for `GraphComputer` implementations).
* `TraverserSet` uses a `FastNoSuchElementException` on `remove()` for increased performance.
* Add `Profiling` interface to enable vendors to receive a `Step's MutableMetrics`.

=== TinkerPop 3.0.0.M8 (Release Date: April 6, 2015)

* Removed Neo4j-Gremlin from this distribution due to GPL licensing. Working with Neo4j team to reintroduce by M9.
* Altered structure of plugin directories for Gremlin Server and Gremlin Console to allow for the full `lib` directory with all dependencies and the lighter `plugin` directory which contains filtered dependencies given the path.
* Improved `OptOut` to allow for exclusion of a group of tests by specifying a base test class.
* `GraphComputerTest` is now Java8 specific and much easier to extend with new test cases.
* Merged the `gremlin-algorithm` module into `gremlin-test`.
* Removed `LambdaVertexProgram` and `LambdaMapReduce` as it will be one less thing to maintain.
* Gremlin Console accepts a `max-iteration` configuration via the standard `:set` command to limit result iteration.
* `Vertex.property()` default behavior is now `Cardinality.single`.
* Added `ElementIdStrategy` as a `TraversalStrategy`.
* Introduce `AbstractTransaction` to simplify implementation of standard transactional features for vendors.
* Added `EventStrategy` to generate `Graph` modification events to listeners.
* Added test to enforce return of an empty `Property` on `VertexProperty.property(k)` if no meta properties exist.
* Added methods to registered transaction completion listeners on `Transaction` and provided a default implementation.
* Fixed bug in Neo4j where return of an empty meta property was returning a `NullPointerException`.
* Refactored step API -- the TinkerPop3 steps are the foundation for any domain specific language (including graph).
* `MapReduce` now has `workerStart(Stage)` and `workerEnd(Stage)` methods with analagous semantics to `VertexProgram`.
* Hadoop-Gremlin `ObjectWritable` now leverages Kryo for data serialization.
* `GiraphGraphComputer` supports arbitrary objects as the vertex id -- previously, only long ids were supported.
* Added `VertexProgramPool` to support thread safe pooling of vertex programs for graph computers that provide threaded workers.
* Added `GryoPool` to support thread safe pooling of Gryo readers and writers.
* Added `TraversalSource` which contextualizes a traversal to a graph, DSL, execution engine, and runtime strategies.
* Added `AddVertexStep` (`addV`), `AddPropertyStep` (`property`), and changed `AddEdgeStep` to a map-step instead of a sideEffect-step.
* Added `compile` method to `GremlinExecutor` and related classes.
* Fixed bug in Gremlin Server that was generating extra response messages on script evaluation errors.
* Changed the `Memory` API to not return the mutated value on `or`, `and`, `incr` as it is too difficult to implement faithfully in a distributed system.
* Added `SparkGraphComputer` to Hadoop-Gremlin which uses Apache Spark as the underlying computing engine.
* Renamed "Gremlin Kryo" to "Gryo".
* Refactored `TinkerWorkerPool` to use `ExecutorService` so as to reuse threads when executing graph computer functions.
* Removed `Reducing.Reducer` and `ReducingStrategy`. Previous `Reducing` classes are now `MapReducer` classes.
* Refactored the "process" test suite to allow for better test configuration with respect to different `TraversalEngine` implementations.
* Added `hasNot(traversal)` which is a faster way of doing `has(traversal.count().is(0L))`.
* `TraversalStrategy.apply(traversal)` is the new method signature as the `TraversalEngine` can be retrieved from the `Traversal`.
* `TraversalEngine` is now an interface and provided to the traversal by the graph. `Graph` methods added to set the desired traversal engine to use.
* Added `count(local)`, `sum(local)`, `max(local)`, `min(local)`, `mean(local)`, `dedup(local)`, `sample(local)` and `range(local)` for operating on the local object (e.g. collection, map, etc.).
* `TraversalComparator` exists which allows for `order().by(outE().count(),decr)`.
* Added Apache Rat plugin to detect the proper inclusion of license headers in files.
* A `Traversal` now respects thread interruption during iteration, throwing a `TraversalInterruptionException` if it encounters interruption on the current thread.
* Apache refactoring: `com.tinkerpop` -> `org.apache.tinkerpop`.
* `Traversal` is now `Serializable` and with most queries no longer needing lambdas, Gremlin-Java works over the wire.
* Added `VertexProperty.Cardinality` with `list`, `set`, and `single`. No more `Vertex.singleProperty()` method.
* Added `RangeByIsCountStrategy` that adds a `RangeStep` in front of `.count().is(<predicate>, <value>)` to minimize the amount of fetched elements.
* Added `CoalesceStep` / `coalesce()` that emits the first traversal which emits at least one element.
* Added more syntactic sugar tricks to the Gremlin sugar plugin -- `&`, `|`, `select from`, `gt`, etc.
* `Traversal.Admin` is consistent internal to steps, traversals, strategies, etc. For the user, `Traversal` is all they see.
* `TraversalHolder` is now called `TraversalParent` with the child/parent terminology used throughout.
* Added `GroovyEnvironmentPerformanceSuite`.
* Provided more robust shutdown capabilities for the thread pools used in `GremlinExecutor`.
* A massive `process/` package reorganization -- class names are still the same, just in new packages.
* Bumped `neo4j-graph` to Neo4j 2.1.6.
* Bumped to Groovy 2.4.1.
* Added a new "performance" test suite for Gremlin Process.
* Steps now only operate with traversals -- no more lambdas. Lambda->`Traversal` conversion utilities added.
* `SideEffectStep` always requires a `Consumer`. Steps that were consumer-less simply extends `AbstractStep`.
* Simplified the `Neo4jGraph` implementation by now allowing `cypher()` mid-traversal. Only available via `g.cypher()`.
* Moved `clock()` out of the Utility plugin. It is now available to both Groovy and Java.
* Changed the `OptOut` annotation to allow for ignoring an entire test case using a wildcard.
* Added `AndStep` and `OrStep` filters to support arbitrary conjunction of traversals.
* `__` is now a class with static `GraphTraversal` methods and thus `repeat(out())` is possible.
* Added `IsStep` / `.is()` that supports filtering scalar values.
* `Neo4jGraph` and `TinkerGraph` no longer create new `Feature` instances on each feature check.
* Added `Compare.inside` and `Compare.outside` for testing ranges. Removed `between()` as now its `has('age',inside,[10,30])`.
* `GraphTraversal.has()` no longer requires the element type to be cast in the traversal definition.
* Fixed a `ConcurrentModificationException` bug in TinkerGraph that occurred when doing full vertex/edge scans and removing elements along the way.
* Added `Scope.local` and `Scope.global` in support of `OrderLocalStep` and `OrderGlobalStep` via `order(scope)`.
* Added `Order.keyIncr`, `Order.keyDecr`, `Order.valueIncr`, and `Order.valueDecr` in support of `Map` sorting.
* Added `Order.shuffle` and removed `shuffle()` in favor of `order().by(shuffle)`.
* Changed `Order implements Comparator<Comparable>` to `Order implements Comparator<Object>` as its now generalized to multiple types of objects.
* The `maxContentLength` setting in Gremlin Server is now respected by the HTTP/REST Gremlin endpoint.
* Fixed resource leak in the HTTP/REST Gremlin endpoint of Gremlin Server.
* Refactored Gremlin Server `start` and `stop` functions to return `CompletableFuture`.
* HTTP REST error response JSON objects from Gremlin Server should no longer have issues with control characters, line feeds, etc.
* Added `MeanStep`, `mean()`, and `MeanNumber` for calculating number averages in a traversal.
* Greatly simplified all the traversal `MapReduce` implementations due to the introduction of `VertexTraversalSideEffects`.
* Added `VertexTraversalSideEffects` as a cheap, static way to get a sideEffect-view of a vertex in OLAP.
* Added `TraversalHelper.isLocalStarGraph()` which determines if a traversal is contained within the local star graph.
* Added `TraversalVerificationStrategy` to verify if the traversal can be executed on respective engine.
* Refactored `GraphTraversal.cap()` to `GraphTraversal.cap(String...)` to support multi-sideEffect grabs.
* Added GraphSON serialization for `Path`.
* Added `Traversal.Admin.getTraverserRequirements()` and removed `TraversalHelper.getTraverserRequirements(Traversal)`.
* `Traversal.equals()` is no longer computed by determining if the objects returned are equal.
* Altered messaging in Gremlin Console when using a remote that is not yet activated.
* Fixed potential for deadlock in Gremlin Driver when waiting for results from the server.
* Added the `useMapperFromGraph` serializer option to the Gremlin Server configuration file to allow auto-registration of serialization classes.
* Refactored Netty pipeline structure to not have a second "Gremlin" executor group and instead used a standard `ExecutorService`.
* Refactored the `GremlinExecutor` to take an optional transformation function so as to allow manipulation of results from `eval` in the same thread of execution.
* Fixed issue with the `HttpGremlinEndpointHandler` where requests were getting blocked when `keep-alive` was on.
* Added `MinStep` and `MaxStep` with respective `min()` and `max()`.
* `CountStep` and `SumStep` now extend `ReducingBarrierStep` and no longer are sideEffect steps.
* `SideEffectCapStep` now extends `SupplyingBarrier` and is much simpler than before.
* Added `SupplyingBarrier` which simply drains the traversal and emits the value of a provided supplier.
* Added `TraversalLambda` which implements function, predicate, and consumer over a provided traversal.
* Any non-core `Step` that takes a function or predicate can now take a traversal which maps to `traversal.next()` (function) and `traversal.hasNext()` (predicate).
* `CollectingBarrierStep` is no longer abstract and added `GraphTraversal.barrier()` which is analogous to `fold().unfold()`, though cheaper.
* Added `TraversalOptionHolder` for branching steps to index works with corresponding `GraphTraversal.option()`.
* `BranchStep` is now a proper generalization of `UnionStep` and `ChooseStep`.
* `SubgraphStep` has changed in support of in-traversal filtering and removing the need for path-based traversers.
* Added `HasTraversalStep` which takes an anonymous traversal to determine whether or not to filter the current object.
* Added `Traversal.Admin.getStartStep()` and `Traversal.Admin.getEndStep()`. Removed `TraversalHelper.getStart()` and `TraversalHelper.getEnd()`.
* Refactored `profile()` to use injected steps. `ProfileStep` can now be used without any special JVM command line parameters.
* Added `ReducingBarrierStep` which acts like `CollectingBarrierStep` but operates on a seed with a bi-function.
* Added a preprocessor for AsciiDocs. Documentation code examples are executed and the results are dynamically inserted into the doc file.
* `LocalStep` traversal is treated as a branch, not an isolated traversal. Moreover, moved `LocalStep` to `branch/`.
* Traversal strategies are now applied when the `TraversalVertexProgram` state is loaded, not when submitted. Less error prone as it guarantees strategy application.
* Reworked `TraversalHolder` where there are "local traversals" and "global traversals". Local traversals are not subject to OLAP message passing.
* Fixed a bug in `DedupStep` that made itself apparent in `DedupOptimizerStrategy`.
* Added `RepeatStep.RepeatEndStep` in order to reduce the complexity of the code on OLAP when the predicates are not at the start of `RepeatStep`.

=== TinkerPop 3.0.0.M7 (Release Date: January 19, 2015)

* Added `SideEffectRegistrar` interface and `SideEffectRegistrationStrategy` for allowing steps to register sideEffects at strategy application time.
* Renamed `Traverser.Admin.setFuture()` and `Traverser.Admin.getFuture()` to `setStepId()` and `getStepId()`, respectively.
* Added `TraversalMatrix` for random access to steps in a traversal by their step id. Used by `TraversalVertexProgram`.
* Added unique identifies to `Step` that are not the user provided labels. `Step.getLabel()` now returns an `Optional<String>`.
* Removed `UnionLinearStrategy`, `ChooseLinearStrategy`, and `RepeatLinearStrategy` as nested traversals are now natively supported in OLAP.
* Fixed `Neo4jGraph` around manual transaction behavior on `commit` and `rollback` such that they would throw exceptions if a transaction was not open.
* Redesigned the hidden step labeling mechanism so its consistent across a cluster, easier for rewrite strategies, and will enable nested OLAP traversals.
* `Traverser.incrLoops()` now takes a string step label to enable nested looping constructs (i.e. loop stacks).
* Added `Traversal.tryNext()` which returns an `Optional`, where the provided default method should be sufficient for all vendors.
* Removed `PathConsumer` in favor of `TraverserRequirement.PATH`-model via `Step.getRequirements()`.
* `Step.getRequirements()` returns a `Set<TraverserRequirement>` which is what is required of the `Traverser` by the `Step`.
* `Traverser` now extends `Cloneable` and `Traverser.clone()` is used to good effect in `Traverser.split()`.
* Added `AbstractTraverser` for which all traversers extend.
* Moved `Traversal.SideEffects` to `TraversalSideEffects` as sideEffects are not necessarily tied to the traversal.
* Removed `Graph.of()` for generating anonymous graph traversals -- replaced by `__`-model.
* Removed `Graph` being stored in `Traversal.SideEffects`. Too dangerous when moving between OLTP and OLAP and its limited uses were worked around easily.
* No need for `DefaultXXXGraphTraversal` unless the vendor is extending with new methods (e.g. `DefaultNeo4jGraphTraversal`).
* Reworked `TraversalStrategies` such that the are "emanating object class"-dependant, not `Traversal` dependent.
* Moved `Traverser.sideEffects()` to `Traverser.asAdmin().getSideEffects()`. Users should use `Traverser.sideEffects(key)` and `Traverser.sideEffects(key,value)`.
* Added `SerializationTest` to the `StructureStandardSuite` in `gremlin-test` which validates serialization at a lower level than `IoTest`.
* Removed `IntervalStep` and renamed `interval()` to `between()` which is simply an alias to a `has().has()` chain.
* Added `__` static interface which allows for `__.out().out()`-style construction of anonymous traversals (instead of `g.of()`).
* The only `GraphTraversal` steps that operate on `Traverser` are the base lambdas and `repeat()` (i.e. `emit()` and `until()`).
* Removed dependency on the `reflections` library in `gremlin-test` which removed the default implementation of `GraphProvider.getImplementations()` - vendors now need to implement this method themselves.
* Relaxed the `<S>` typing requirement for anonymous traversals when applied to `choose()`, `repeat()`, `union()`, etc.
* Removed `LoopStep` and `UntilStep` in favor of the new `RepeatStep` model of looping in Gremlin3.
* `BranchStep` is now exposed in `GraphTraversal` via `branch(function)`.
* `UnionStep` now implements `TraversalHolder`.
* Added `RepeatStep` as the new looping construct supporting do/while, while/do, and emit semantics.
* Moved `Traversal.sideEffects()` to `Traversal.Admin.getSideEffects()` as `cap()` should be used to access the sideEffect data of a traversal.
* Renamed vendor `XXXTraversal` to `XXXGraphTraversal` (interface) and `XXXGraphTraversal` to `DefaultXXXGraphTraversal` (implementation class).
* Modified packaging for console plugins to be more consistent by moving them to the `com.tinkerpop.gremlin.console.groovy.plugin` namespace.
* Removed all TinkerPop specific dependencies to Guava to avoid user version conflicts.
* Added support for `-e` (script file execution) and `-v` (version display) options on `gremlin.sh`.
* GraphSON supports the assignment of multiple custom serialization modules.
* `Traverser.get(stepLabel/sideEffectKey)` no longer exists. There now exists: `Traverser.path(stepLabel)` and `Traverser.sideEffects(sideEffectKey)`.
* `SimpleTraverser` now supports "path" but in a very loose, global cache way. Added `SparsePath` as a `Map`-backed `Path` implementation.
* Provided Neo4j multi-label support in Neo4j-Gremlin. Added three `Neo4jVertex`-specific methods: `addLabel()`, `removeLabel()`, `labels()`.
* Bumped to Groovy 2.3.9.
* Added `Graph.Io` interface which allows for simplified helper methods for end users and a way for vendors to override `GraphReader` and `GraphWriter` initial construction when custom serializers are needed.
* Removed methods from `GraphProvider` related to customizing serializers in `IoTest` from the test suite as the new `Graph.Io` interface now serves that purpose.
* Added `Neo4jGraph.checkElementsInTransaction(boolean)` which will (or not) verify whether elements retrieved via Neo4j global graph operations are transactionally consistent.
* Added `ScriptInputFormat` and `ScriptOutputFormat` to Hadoop-Gremlin for reading and writing a file according to an arbitrary parsing script.
* Added `TimeLimitStep.getTimedOut()` to determine if the step timed out or there were no more objects to process.
* `Graph.System` is now `Graph.Hidden` with "hidden" being the vendor namespace and the key prefix being `~`.
* Much better `toString()` handling in `Step` and `Traversal`.
* `ComparatorHolder<V>` interface returns a `List<Comparator<V>>` instead of a `Comparator<V>[]`.
* `T` now implements `Function<Element,Object>`.
* Added `ElementValueComparator` and `ElementFunctionComparator` in support of vendor introspection on `ComparatorHolder`-steps.
* Renamed `Comparing` marker interface to `ComparatorHolder`.
* `FunctionHolder` interface provides vendor introspection via `ElementValueFunction`.
* Removed `OrderByStep` as it is now just `order()` with a `by()`-based comparator.
* Added `SampleStep` (`sample()`) to allow for sampling the set of previous objects. Useful for doing random walks with `local()`.
* Renamed `random()` to `coin()` to better express that the filter is a random coin toss.
* Added `by()`-projection to modulate the meaning of post-processing steps like `aggregate()`, `groupCount()`, `path()`, `order()`, etc.
* Removed the `Strategy` interface and gave `StrategyGraph` direct access to the `GraphStrategy`.
* Added `Graph.strategy()` to help instantiate `StrategyGraph` instances.
* Modified the signature of all `GraphStrategy` methods to include an parameter that contains a reference to the "composing strategy".
* `PartitionStrategy` hides the specified partition key from view when iterating properties, keys, etc.
* Change construction of `GraphStrategy` implementations to be consistent with singleton instances and builder pattern.
* Added `Graph.Helper` annotation to "protected" certain default interface methods from implementation by vendors.
* Transaction retry functions now work with "manual" transactions.
* Improved error messaging when importing "legacy" GraphSON that was not generated with "extended" properties.
* Renamed "iterator" related methods in the `GraphStrategy` interface to be consistent with the method names they represent.
* `PropertyMapStep` (`valueMap()`) now takes a boolean to state if the tokens of the element are desired along with its properties.
* `HadoopGraph` now connected to the `StructureProcessSuite`.
* `HadoopGraph` no longer supports `Graph.Variables` as they were in-memory. A persistence mechanism can be introduced in the future.
* Hidden properties removed in favor of using `GraphStrategy` for such features.
* `Edge.iterators().vertexIterator(BOTH)` now guarantees `OUT` then `IN` vertex iterator order.
* `Graph.v(Object)` and `Graph.e(Object)` no longer exist. Instead, use `Graph.V(Object... ids)` and `Graph.E(Object... ids)`.
* Added `Graph.Iterators` to allow access to vertex and edge iterators based on element ids and bypassing `GraphTraversal`.
* Renamed `GraphStrategy` implementations to be less verbose - removed the word "Graph" from their names (e.g. `IdGraphStrategy` simply changed to `IdStrategy`).
* Removed `Step.NO_OBJECT` as the problem is solves can be solved with proper use of `flatMap` and `EmptyTraverser`.
* `Path` is now part of `GraphSerializer` and thus, not specific to a particular implementation of `Path`.
* Added messaging to show files being downloaded when using the Gremlin Server "install" command.
* Added test name and class arguments to the `GraphProvider.loadGraphWith` method.
* Merged `ReferencedXXX` and `DetachedXXX` so that all migration of graph element data is via `DetachedXXX`.
* Added `StaticVertexProgram` and `StaticMapReduce` which simply return `this` on `clone()`.
* `VertexProgram` and `MapReduce` now implement `Cloneable` and is used for fast copying across workers within the same machine.
* Added `TraversalHolder` interface which extends `PathConsumer` to determine recursively if nested traversals require path calculations turned on.
* Reworked how a `TraverserGenerator` is retrieved and utilized.
* Added `Traversal.toBulkSet()` to make getting resultant data more efficiently for traversals with repeated data.
* Provided a helper `LocalStep.isLocalStarGraph()` so `GraphComputer` implementers know the requisite data boundaries.
* Created `Traversal.Admin` to hide administrative methods. Added `Traversal.asAdmin()` to get at `Traversal.Admin`.
* Fixed up all `Step` cloning operations realizing that Java8 lambdas are always bound to the calling class (no delegates).
* Usage of `:remote close` without configured remotes shows a reasonable message rather than a stack trace.
* Provided `LocalStep` to signify that the internal traversal is locally bound to the incoming object.
* Failed script evaluation in Gremlin Server now triggers the cancel of the process attempting to timeout the script if it were to run too long.
* Greatly increased the speed of `ScriptEngineLambda` by making use of a static `ScriptEngine` cache.
* Fixed a general bug in all sideEffect using steps where the sideEffect should be accessed via the `Traverser` not `Traversal`.
* `GremlinPlugin` interface no longer has the `additionalDependencies` method - those dependencies are now defined by an entry in the manifest file for the jar called `Gremlin-Plugin-Dependencies`.
* Added `TinkerWorkerPool` which is used for resource efficient threading in `TinkerGraphComputer`.
* `MapReduce.createMapReduce(Configuration)` now exists and serves the same purpose as `VertexProgram.createVertexProgram(Configuration)`.
* Enabled SessionOps to be extended. Added eval handler hook.
* Setting a property with an unsupported data type throw `IllegalArgumentException` instead of `UnsupportedOperationException` as the operation is supported, but the argument is not.

=== TinkerPop 3.0.0.M6 (Release Date: December 2, 2014)

* `javatuples.Pair` avoided on `MapReduce` API in favor of a new `KeyValue` class.
* Renamed `Gremlin-Plugin` manifest entry for plugins to `Gremlin-Plugin-Paths`.
* Added `Gremlin-Plugin-Dependencies` manifest entry to list other dependencies that should be retrieved with a plugin jar.
* `Memory.Admin.asImmutable()` yields an immutable representation of the GraphComputer `Memory`.
* Fixed host selection in `gremlin-driver` by properly accounting for all hosts being marked unavailable at the instantiation of a `Client`.
* Removed Giraph-Gremlin in favor of new Hadoop-Gremlin with `GiraphGraphComputer` support. Future support for `MapReduceGraphComputer`.
* Greatly simplified the `InputFormat` and `OutputFormat` model for working with Giraph (and Hadoop).
* Added a serializer for `Property` for GraphSON correcting format of serialization of a single `Property` on an `Edge`.
* Fixed bug in Gremlin Console that prevented assignments to empty `List` objects.
* Added `VertexProgram.getMessageScopes()` to allow vendors to know which `MessageScopes` at a particular `Memory` state.
* Reduced the number of methods in `MessageScope.Local` as its up to vendors to inspect provided incident `Traversal` accordingly.
* Renamed `MessagesType` to `MessageScope` to make it less ambiguous regarding the class of the messages being sent.
* Changed the message type of `TraversalVertexProgram` to `TraverserSet` to support message combining.
* Added `VertexProgram.getMessageCombiner()` to support the combining of messages in route to a vertex.
* Reduced object creation in `TraversalVertexProgram` around vertex-local traversal sideEffects.
* Renamed `Traverser.Admin.makeChild()` and `Traverser.Admin.makeSibling()` to `Traverser.Admin.split()` to correspond with `merge()`.
* Added `Traverser.Admin.merge(Traverser)` method so that the merging algorithm is with the `Traverser`.
* Added `Operator` enum that contains sack-helpful `BinaryOperators`: sum, minus, mult, div, max, min, etc.
* Added `GraphTraversal.withSack()` and renamed `trackPaths()` and `with()` to `withPath()` and `withSideEffect()`, respectively.
* Added the "Gremlin Sacks" feature to allow a `Traverser` to carry local information along its walk.
* GraphSON format no longer makes use of `hiddens` JSON key. Its all just `properties`.
* Added `DoubleIterator` to make vendor implementations of `Edge.iterators().vertexIterator()` efficient.
* `PropertiesStep` is smart about hiddens vs. properties.
* `Element.iterators().hiddenProperties()` no longer exists. For vendors, simply provide an iterator of properties.
* `GIRAPH_GREMLIN_LIBS` supports colon separated directories for loading jars from multiple paths.
* Introduced method to control the location of dependencies dynamically loaded to the Gremlin Console as part of the `:install` command.
* Fixed problem with the Neo4j Gremlin Plugin not loading properly after Gremlin Console restart.
* Removed the "use" configuration from Gremlin Server.
* Moved `SugarGremlinPlugin` from `gremlin-console` to `gremlin-groovy` so that it could be shared with Gremlin Server.
* Fixed bug in serialization of `null` results returned to the Gremlin Console when serializing to strings.
* Moved the `GremlinPlugin` for `TinkerGraph` to `tinkergraph-gremlin` module (it is no longer in `gremlin-console`).
* Added a `plugin-info.txt` file to Gremlin Console `/ext/{module}` subdirectories to identify the module that was originally requested.
* Gremlin Server now allows for the explicit configuration of plugin activation.
* Refactored `GremlinPlugin` and `AbstractGremlinPlugin` to better account for plugins that run on the server and those that run in the console.
* Added a `plugins` configuration to Gremlin Server to control the plugins that are enabled on initialization.
* Added a builder option to `GremlinExecutor` to control the plugins that are enabled on initialization.
* Added `RemoteException` for usage with `RemoteAcceptor` implementations for the Gremlin Console so as to better standardize their development.
* Standardized all text being written to the Gremlin Console using starting upper case letter.
* Prevented error in the Console when `:submit` is called but no remotes were configured.
* Provided a way to clean the `grapes` directory as part of a standard build with `mvn clean install`.

=== TinkerPop 3.0.0.M5 (Release Date: November 7, 2014)

* Removed `PropertyFilterIterator` as using Java8 streams was just as efficient for the use case.
* Renamed `KryoWritable` to `GremlinWritable` as it is not necessarily Kryo that is the serialization mechanism.
* Fixed an input split bug in Giraph that was making it so that splits were not always at vertex boundaries.
* Fixed a combiner bug in `GirapGraphComputer`. Combiners were always calling `MapReduce.reduce()`, not `MapReduce.combine()`.
* Greatly simplified `SubgraphStrategy` by removing requirements for `Traversal` introspection.
* `StrategyWrappedGraph` mimics vendor use of `GraphStep` and `GraphTraversal` and no longer requires dynamic strategy application.
* `TraversalStrategies` make use of a dependency tree sorting algorithm to ensure proper sorts prior to application.
* `TraversalStrategies` are now immutable and are bound to the `Traversal` class.
* Fixed bug in Gephi Plugin that prevented it from communicating with the Gephi Streaming Server.
* Renamed `MessageType.XXX.to()` to `MessageType.XXX.of()` so it makes sense in both the sending and receiving context.
* Improved messaging with respect to tests that are ignored due to features to make it clear that those tests are not in error.
* Relaxed exception consistency checks in the test suite to only check that a thrown exception from an implementation extends the expected exception class (but no longer validates that it is the exact class or that the message text).
* `VertexProgram` now has `workerIterationStart()` and `workerIterationEnd()` to allow developers to control vertex split static data structures.
* `TraversalVertexProgram` startup time greatly reduced due to being smart about `loadState()` behavior.
* Gremlin Server sessions now allow serialization of results that were part of an open transaction.
* Refactor `OpProcessors` implementations in Gremlin Server for better reusability.
* `Vertex.iterators()` no longer have a `branchFactor`. This is now at the query language level with `localLimit()`.
* Added `limit(long)` and `localLimit(int,int)` which simply call the range equivalents with 0 as the low.
* Added `LocalRangeStep` which supports ranging the edges and properties of an element -- `localRange(int,int)`.
* `GraphTraversal.value(String)` no longer exists. Instead, use `GraphTraversal.values(String)`.
* `HiddenXXXStep` and `ValueXXXStep` no longer exist. `PropertyXXXStep` takes a `PropertyType` to denote value and hidden access.
* Added `PropertyType` to the structure-package which provide markers for denoting property types (vs. property classes).
* Renamed `setWorkingDirectory` to `workingDirectory` in the `KryoReader` builder.
* `Path.get(String)` returns the object if only one object is referenced by label, else it returns a `List` of referenced objects.
* Added overload to `GremlinKryo` to allow a serializer to be configured as a `Function<Kryo,Serializer>` to allow better flexibility in serializer creation.
* Added method to `GraphProvider` to allow implementers to provide a mechanism to convert GraphSON serialized identifiers back to custom identifiers as needed.
* Added methods to `GraphProvider` so that implementers could specify a custom built `GremlinKryo` class and/or `SimpleModule` class in case their implementation had custom classes to be serialized.
* Added `Traversal.forEachRemaining(class,consumer)` for those traversals whose end type is different from declared due to strategy rewriting.
* Removed `Traversal.forEach()` as traversal implements `Iterator` and users should use `forEachRemaining()`.
* `RangeStep` now has an inclusive low and an exclusive high -- a change from Gremlin2.
* `DriverGremlinPlugin` returns raw results with driver results available via the `result` variable.
* Removed test enforcement of `private` constructor for a `Graph` instance.
* `RemoteAcceptor` now supports `@` prefixed lines that will grab the script string from the Gremlin Console shell.
* Modified the signature of `Property.element()` to simply return `Element`
* Added `Reducing` marker and `ReducingStrategy` which supports reduction-functions as a final step in Gremlin OLAP (e.g. `fold()`).
* Once strategies are `complete()`, no more steps can be added to a `Traversal`.
* Renamed `Traversal.strategies()` to `Traversal.getStrategies()` as it is not a "query language"-method.
* Added test to enforce that a `label` on a `VertexProperty` is always set to the key of the owning property.
* Fixed bug with multi-property removal in `Neo4jGraph`.
* Bumped to Neo4j 2.1.5.
* Used standard `UUIDSerializer` from the `kryo-serializers` library for serialization of `UUID` objects.
* Changed GraphSON serialization to only use `iterators()` - there were still remnants of `Traversal` usage from previous refactoring.
* Added overload for `detach` method to allow for the `Element` to be detached as a "reference" only (i.e. without properties).
* Renamed `Item` in `gremlin-driver` to `Result`.
* Renamed `strategy` to `getStrategy` in `StrategyWrappedGraph`.
* Renamed `baseGraph` to `getBaseGraph` in `Neo4jGraph`.
* `Neo4jGraph` now returns an empty property `Vertex.property(k)` when the key is non-existent (a problem only visible when meta/multi property configuration was turned off).
* `Traversal.Strategies.apply()` now takes a `TraversalEngine`. Greatly simplifies strategy application for `STANDARD` or `COMPUTER`.
* Renamed `IdentityReductionStrategy` to `IdentityRemovalStrategy` for reasons of clarity.
* Added `ComparingRemovalStrategy` that removes `Comparing`-marked steps unless they are the end step of the traversal.
* `OrderStep` now works in OLAP, but only makes sense as a traversal end step.
* `MapReduce` API extended to include `getMapKeySort()` and `getReduceKeySort()` to sort outputs accordingly.
* Renamed `TraversalResultMapReduce` to `TraverserMapReduce`. Shorter and makes more sense.
* Improved build automation to package javadocs and asciidoc documentation in the distribution files.
* Improved build automation with a script to automatically bump release versions in the various files that needed it such as the `pom.xml` files.
* The identifier on `VertexProperty` is now read properly to those graphs that can support identifier assignment.
* `GraphSONReader.readGraph()` now properly reads vertex properties.
* Removed `Neo4jGraph.getCypher()` as users should use `Neo4jGraph.cypher()` and get back TinkerPop3 graph objects.
* `GiraphGraph.variables().getConfiguration()` is now replaced by `GiraphGraph.configuration()`.
* Added `Graph.configuration()` which returns the `Configuration` object of `Graph.open()`.
* Removed `TraverserTracker` as now there is only a `TraverserSet` for all halted traversers. A nice simplification of `TraversalVertexProgram`.
* Renamed `Traverser.isDone()` to `Traverser.isHalted()` and `DONE` to `HALT`. Consistent with automata terminology.
* Removed `PathTraverserExecutor` and `SimpleTraverserExecutor` as a single `TraverserExecutor` correctly executes both types of traversers.
* `TraversalVertexProgram` does "reflexive message passing" to reduce the total number of iterations required to execute a traversal.
* `MapReduce` no-argument constructors are private and thus, only for reflection and `loadState()` usage.
* MapReducers for `TraversalVertexProgram` are now smart about `with()` declared data structures.
* Updated `Traversal.SideEffects` to use "registered suppliers" and it now works accordingly in both OLTP and OLAP environments.
* Increased the speed of `FlatMapStep` by approximately 1.5x.

=== TinkerPop 3.0.0.M4 (Release Date: October 21, 2014)

* Added features for `VertexProperty` user supplied ids and related data types.
* Removed `SideEffectCap` marker interface as there is only one `SideEffectCapStep` and thus, `instanceof` is sufficient.
* `Path.getObjects()`/`Path.getLabels()` renamed to `Path.objects()`/`Path.labels()` to be in line with "query language" naming convention.
* Greatly simplified `GiraphInternalVertex` due to `Element.graph()` -- 1/2 the memory footprint and reduced construction time.
* Renamed `Property.getElement()` to `Property.element()` given the "query language" naming convention.
* `Element.graph()` added which returns the `Graph` that the element is contained within.
* Added tests for greater consistency around iterating hidden properties.
* Simplified `TraversalVertexProgram` where only a single `TraverserTracker` exists for both path- and simple-traversers.
* Fixed a major bug where `Arrays.binarySearch` was being used on an unsorted array in TinkerGraph and Neo4jGraph.
* Changed `ComputerResult.getXXX()` to `graph()` and `memory()` to be consistent with "query language" naming convention.
* `Traverser.getXXX()` changed to `loops()`, `bulk()`, `path()`, `sideEffects()` to be consistent with "query language" naming convention.
* Optimization to reduce the number of empty lists created due to no step class existing for respective `TraversalStrategy.apply()`.
* Added `CapTraversal` as a marker interface for the `cap()` method.
* Added `union()` with GraphComputer `UnionLinearStrategy`.
* `TimeLimitStep` was moved to `filter/` package. It was a mistake that it was in `sideEffect/`.
* Provided the configuration for generating both a "full" and "core" set of javadocs, where "full" represents all classes in all projects and "core" is the "user" subset.
* Validated bindings passed to Gremlin Server to ensure that they do not match the most common statically imported values.
* If no script engine name is provided to a `LambdaHolder` it is assumed to be Gremlin-Groovy.
* `MapEmitter` and `ReduceEmitter` have an `emit(value)` default method where the key is the `MapReduce.NullObject` singleton.
* `Traverser.Admin` now implements `Attachable` as the `Traversal.SideEffects` can be generated from the `Vertex`.
* Made a solid effort to ensure that all TinkerPop keys are `Graph.System` to leave `Graph.Key` for users.
* The `Graph.System` prefix is now `^` instead of `%&%`. Simpler and easier on the `toString()`-eyes.
* Added `Traversal.SideEffects.ifPresent(Consumer)` as a default helper method.
* Added `profile()`-step which provides detailed information about the performance of each step in a traversal.
* No more `CountCapStep` and `CountStep`, there is only `CountStep` and it is elegant.
* Created a `AbstractTraversalStrategy` with good `toString()`, `hasCode()`, and `equals()` implementations.
* Added `CountTraversal` as a marker-interface stating that the `Traversal` has a `count() -> Long` method.
* `Traversal` no longer has any step methods as its not required for DSL implementers to have "core steps."
* Added "linearization" strategy for `ChooseStep` so it is executed correctly on GraphComputer.
* Added ``GraphTraversalStrategyRegistry` which has respective global strategies to make turning on/off strategies easier.
* Added a generic `BranchStep` to be used for re-writing "meta-steps" for execution on GraphComputer.
* Moved `JumpStep`, `UntilStep`, and `ChooseStep` to a new `branch/` package.
* Added test cases to the Structure Suite to enforce consistent operations of reading properties after removal of their owning `Element`.
* GraphSON format change for full `Graph` serialization - Graph variables are now serialized with the key "variables" as opposed to "properties".
* Relaxed `Graph.toString()` test requirements for implementers.
* Made the `toString` operations in `GraphStrategy` consistent.
* Added `VertexFeatures.supportsRemoveProperty`.
* Added `VertexPropertyFeatures.supportsRemoveProperty`.
* Added `EdgeFeatures.supportsRemoveProperty`.
* Added `VertexFeatures.supportsRemoveVertices`.
* Added `EdgeFeatures.supportsRemoveEdges`.
* Vendors should now get a clear error when mis-spelling something in an `@OptOut` (or more likely if a test name changes) and it now works all the test suites.
* All plugins now have a default prefix of "tinkerpop." as a namespace.
* `GraphComputer` now executes a `Set<MapReduce>` and `hashCode()`/`equals()` were implemented for existing `MapReduce` implementations.
* Changed `Contains.in/notin` to `Contains.within/without` as `in` is a reserved term in most languages (including Java and Groovy).
* Added helper methods for loading data into collections in `TraversalHelper`.
* Core `Traversal` methods are smart about bulking -- e.g. `iterate()`, `fill()`, `remove()`, etc.
* `GroupByStep` and `GroupByMapReduce` leverage `BulkSet` as the default group data structure.
* `Element.Iterator` has renamed methods so implementers can do `MyElement implements Element, Element.Iterators`.
* Renamed `MessageType.Global` and `MessageType.Local` creators from `of()` to `to()` as it makes more sense to send messages `to()`.
* With `Traverser.get/setBulk()` there is no need for a `TraverserMessage`. The `Traverser` is now the message in `TraversalVertexProgram`.
* Provided static `make()` methods for constructing `Path` implementations.
* Provided a more space/time efficient algorithm for `Path.isSimple()`.
* The `JumpStep` GraphComputer algorithm `Queue` is now a `TraverserSet`.
* `AggregateStep` and `StoreStep` now use `BulkSet` as their default backing `Collection` (much more space/time efficient).
* Added `BulkSet` which is like `TraverserSet` but for arbitrary objects (i.e. a weighted set).
* `UnrollJumpStrategy` is no longer a default strategy as it is less efficient with the inclusion of `TraverserSet`.
* Introduced `TraverserSet` with bulk updating capabilities. Like OLAP, OLTP looping is now linear space/time complexity.
* TinkerGraph's MapReduce framework is now thread safe with a parallel execution implementation.
* Added a default `Traverser.asAdmin()` method as a typecast convenience to `Traverser.Admin`.
* Renamed `Traverser.System` to `Traverser.Admin` as to not cause `java.lang.System` reference issues.
* Renamed `Memory.Administrative` to `Memory.Admin` to make it shorter and consistent with `Traverser.Admin`.
* Fixed a TinkerGraph bug around user supplied vertex property ids.
* Most `Step` classes are now defined as `public final class` to prevent inheritance.
* `ShuffleStep` now extends `BarrierStep` which enables semantically correct step-sideEffects.
* Leveraged `Traverser.getBulk()` consistently throughout all steps.

=== TinkerPop 3.0.0.M3 (Release Date: October 6, 2014)

* All `Step` fields are now `private`/`protected` with respective getters as currently needed and will be added to as needed.
* Gremlin Server no longer has the `traverse` operation as lambdas aren't really serialized.
* `Path` is now an interface with `ImmutablePath` and `MutablePath` as implementations (2x speedup on path calculations).
* `Traverser` now implements `Comparable`. If the underlying object doesn't implement `Comparable`, then a runtime exception.
* Added abstract `BarrierStep` which greatly simplifies implementing barriers like `AggregateStep`, `OrderStep`, etc.
* `SelectStep` is now intelligent about when to trigger path computations based on label selectors and barriers.
* `T` no longer has `eq`, `neq`, `lt`, `in`, etc. Renamed all respective enums and with `static import`, good in console (e.g. `Compare.eq`).
* Added `Order` enum which provides `Order.decr` and `Order.incr`.
* `Traverser.loops` and `Jump.loops` are now shorts (`32767` max-loops is probably sufficient for 99.9999% of use cases).
* `Traverser.bulk` exists which is how many instances does the traverser represent. For use in grouping with bulk computations.
* Greatly simplified sideEffect steps where there is no distinction between OLAP vs. OLTP (from the `Step` perspective).
* Removed the need for `Bulkable` and `VertexCentric` marker interfaces in process API.
* Renamed configuration parameters in Giraph-Gremlin to be consistent with a `giraph.gremlin`-prefix.
* Made it possible to pass a `ScriptEngine` name and string script in `TraversalVertexProgram` and `LambdaVertexProgram`.
* Made `TinkerGraph` a plugin for the Console as it is no longer a direct dependency in `gremlin-groovy`.
* Added features for supporting the addition of properties via `Element.property(String,Object)`.
* `GiraphGraph` OLTP tested against Gremlin-Java8 and Gremlin-Groovy -- OLAP tested against Gremlin-Groovy.
* `Neo4jGraph` is now tested against both Gremlin-Java8 and Gremlin-Groovy.
* Renamed the test cases in `ProcessTestSuite` to be consistent with other Gremlin language variants.
* Added a `gremlin-groovy-test` suite that can be used to validate implementations against the Groovy variant of Gremlin.
* `TinkerGraph` is no longer serializable, use a `GraphReader`/`GraphWriter` to serialize the graph data.
* Removed `implements Serializable` on numerous classes to ensure safety and proper usage of utilities for cloning.
* `Traversal` now implements `Cloneable` as this is the means that inter-JVM threads are able to get sibling `Traversals`.
* Created "integration" test for `Neo4jGraph` that runs the test suite with multi/meta property features turned off.
* Added `GraphStrategy` methods for `VertexProperty`.
* Converted the `id` data type from string to integer in the Grateful Dead sample data.
* Removed all notions of serializable lambdas as this is a misconception and should not be part of TinkerPop.
* Greatly simplified `TraversalVertexProgram` with three arguments: a `Traversal<Supplier>`, `Class<Traversal<Supplier>>`, or a script string with `ScriptEngine` name.
* Added `TraversalScript` interface with `GroovyTraversalScript` as an instance. To be used by OLAP engines and any language variant (e.g. gremlin-scala, gremlin-js, etc.).
* `UntilStep` now leverages `UnrollJumpStrategy` accordingly.
* Fixed a bug where the `toString()` of `Traversal` was being hijacked by `SugarGremlinPlugin`.
* Fixed compilation bug in `UntilStep` that is realized when used in multi-machine OLAP.
* Simplified `Enumerator` and implementations for `MatchStep`.

=== TinkerPop 3.0.0.M2 (Release Date: September 23, 2014)

* Added an exhaust `InnerJoinEnumerator` fix in `MatchStep` to get all solutions correctly.
* `Neo4jGraph` can be configured to allow or disallow meta- and multi-properties.
* Added `until()`-step as a simpler way to express while-do looping which compiles down to a `jump()`-step equivalent.
* Added "The Crew" (`CREW`) toy graph which contains multi-properties, meta-properties, graph variables, hiddens, etc.
* If the Giraph job fails, then the subsequent `MapReduce` jobs will not execute.
* Added `Graph.System` class which generates keys prefixed with `%&%` which is considered the vendor namespace and not allowed by users.
* Added `ReferencedVertex` (etc. for all graph object types) for lightweight message passing of graph object ids.
* `T.*` now has `label`, `id`, `key`, `value` and no longer are these `String` representations reserved in TinkerPop.
* `Traverser` now has a transient reference to `Traversal.SideEffects`.
* "Detached" classes are now tested by the standard test suite.
* Compartmentalized `Traverser` interface so there is now a `Traverser.System` sub-interface with methods that users shouldn't call.
* Added `OrderByStep` which orders `Elements` according to the value of a provided key.
* 2x speed increase on steps that rely heavily on `ExpandableStepIterator` with massive memory footprint reduction as well.
* Added `VertexProperty<V>` as the property type for vertices -- provides multi-properties and properties on properties for vertices.
* Changed `VertexProgram` such that `getElementComputeKeys()` is simply a `Set<String>`.
* Significant changes to the format of the `ResponseMessage` for Gremlin Server - these changes break existing clients.
* Close any open transactions on any configured `Graph` when a session in Gremlin Server is killed.
* Grateful Dead Graph now uses vertex labels instead of "type" properties.
* There is now a `GraphComputerStrategy` and `EngineDependent` marker interface to allow steps to decide their algorithm depending if they are OLAP or OLTP.
* A labeled step now stores its current traverser value in `Traversal.SideEffects` (no longer can sideEffectKeys and step labels be the same).
* `GraphFactory` support for opening a `Graph` with multiple `GraphStrategy` instances - if there are multiple strategies they are wrapped in order via `SequenceGraphStrategy`.
* The result type for result termination messages returned from Gremlin Server is now set to "no content".
* The `maxContentLength` setting for Gremlin Driver now blocks incoming frames that are too large.
* After initialization scripts are executed in Gremlin Server, the `Graph` instances are re-bound back to their global references, thus allowing `GraphStrategy` initialization or even dynamic `Graph` creation through scripts.
* Added "Modern" graph back which is basically the "Classic" graph with double values for the "weight" property on edges and non-default vertex labels.
* `Traversal.addStep()` is now hard typed so type casting isn't required and traversal APIs look clean.
* Changed the hidden key prefix from `%$%` to `~` in `Graph.Key.hide()`.
* Added `has(label,key,predicate,value)` to allow for `has('person','name','marko')`. Various overloaded methods provided.
* Update to traversal API where if a `SFunction<S,?>` was required, but can process a `Traverser<S>`, then the function is `SFunction<Traverser<S>,?>`.
* Added `WhereStep` as a way to further constrain `select()` and `match()`.
* Extensive work on `GiraphMemory` and its interaction with Giraph aggregators.
* If the input path of a `GiraphGraphComputer` does not exist, failure happens prior to job submission.
* `SugarPlugin` now has all inefficient methods and Gremlin-Groovy proper is only efficient Groovy techniques.
* Prevented concurrency problems by only modifying bindings within the same thread of execution in the `GremlinExecutor`.
* Calls to `use` on the `DependencyManager` now return the list of `GremlinPlugin` instances to initialize instead of just initializing them automatically because it causes problems with `ScriptEngine` setup if a plugin requires a script to be evaluated and a required dependency is not yet loaded.
* `Traversal.SideEffects` has `getGraph()`, `setGraph()`, and `removeGraph()` default helpers.
* `Traversal.Memory` -> `Traversal.SideEffects` and `GraphComputer.SideEffects` -> `GraphComputer.Memory`.
* `StrategyWrappedVertex` and `StrategyWrappedEdge` properly wrap `Element` objects returned from non-traversal based methods.
* Gremlin-Server now sends a single write with status 200 for Object and empty response messages.
* `GremlinGroovyScriptEngine` allows imports to re-import dependencies added via "use".
* Changed order in which the `GremlinExecutor` is initialized such that dependency loading via "use" are handled first which fixes problems with starting Gremlin Server with `gremlin-server-neo4j.yaml`.
* Corrected issues with the "branch factor" related traversals under `SubgraphStrategy`.  This change also altered the semantics of the `SubgraphStrategy` a bit as it became more restrictive around `Edge` inclusion (requires both vertices to be in the subgraph).
* The Gephi Plugin now visualizes traversals and has numerous configuration options.
* Added more specific features around the types of "identifiers" a graph can support.
* Added a new test graph called `MODERN` that is copy of the `CLASSIC` graph, but represents floats as doubles.  This graph will be the default graph for testing going forward.
* Fix bug in `Neo4jGraph` that was not processing multiple vertex labels properly when doing a `has()` step with `IN`.
* Changed semantics of `@LoadGraphWith` in gremlin-test to only refer to the ability of a test implementation to process the data types of the test graph (not to actually load it).
* `StartStep` is a `SideEffect` as it is a process to get data into the stream (like a keyboard) and more efficient as such.
* Greatly simplified the implementations of `Map`, `FlatMap`, `Filter`, and `SideEffect`.
* `Path` data structure changed to an ordered list of objects with each associated to a `Set<String>` of as-labels.
* All sideEffect-based steps no longer extend `FilterStep` with predicate equal true, but a more efficient `SideEffectStep`.
* `TreeStep` now has `TreeMapReduce` for executing on `GraphComputer`.
* `Neo4jTraversal.cypher()` is fluent throughout.
* Reverted back to TP2 model of `as()` referring to step names, not variable names of sideEffects.
* Updated `AddEdge`-step to support property key/value pairs for appending to newly created edges.
* Renamed `Graph.getFeatures()` to `Graph.features()` to be consistent with other API methods.
* `Vertex` and `Edge` now implement all `GraphTraversal` methods to ensure consistency throughout stack.
* `Neo4jTraversal` is auto-generated from `Neo4jTraversalStub` with technique generalizable to other vendors.
* Added test suite to ensure that all traversals are of the same type: `g.V`, `g.E`, `g.of()`, `v.identity()`, `e.identity()`, v-, e-methods.
* Giraph HDFS helpers now support `hdfs.mkdir(string)` and `local.mkdir(string)`
* Added `@OptIn` and `@OptOut` for implementers to specify on their `Graph` implementations for test compliance information.
* `GraphComputer` `Memory` now immutable after computation is complete.
* Dependency grabbing for plugins filter out slf4j logging dependencies so as to avoid multiple bindings with the standard TinkerPop distributions.
* Fixed `GiraphMemory` to be fully consistent with GraphComputer specification.
* Removed fatJar assembly from Giraph-Graph as it is no longed needed with distributed cache model.
* Reworked `GiraphRemoteAcceptor` to provide a `result` variable back to the console with `ComputerResult`.
* `VertexProgram` is no longer `Serializable` (use `loadState` and `storeState` for wire-propagation).
* Moved `GiraphGraph.getOutputGraph()` to `GiraphHelper`.
* Changed `GIRAPH_GREMLIN_HOME` to `GIRAPH_GREMLIN_LIB` to reference directory where jars are to be loaded.
* Updated README with release instructions.

=== TinkerPop 3.0.0.M1 (Release Date: August 12, 2014)

* First official release of TinkerPop3 and thus, no changes.<|MERGE_RESOLUTION|>--- conflicted
+++ resolved
@@ -23,12 +23,8 @@
 [[release-3-2-10]]
 === TinkerPop 3.2.10 (Release Date: NOT OFFICIALLY RELEASED YET)
 
-<<<<<<< HEAD
 * Removed recursive handling of streaming results from Gremlin-Python driver to avoid max recursion depth errors.
-
-=======
 * Fixed bug in `GroovyTranslator` that didn't properly handle empty `Map` objects.
->>>>>>> 4e8b4cff
 
 [[release-3-2-9]]
 === TinkerPop 3.2.9 (Release Date: May 8, 2018)
