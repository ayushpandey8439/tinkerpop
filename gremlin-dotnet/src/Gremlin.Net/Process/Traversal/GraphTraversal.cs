#region License

/*
 * Licensed to the Apache Software Foundation (ASF) under one
 * or more contributor license agreements.  See the NOTICE file
 * distributed with this work for additional information
 * regarding copyright ownership.  The ASF licenses this file
 * to you under the Apache License, Version 2.0 (the
 * "License"); you may not use this file except in compliance
 * with the License.  You may obtain a copy of the License at
 *
 *     http://www.apache.org/licenses/LICENSE-2.0
 *
 * Unless required by applicable law or agreed to in writing,
 * software distributed under the License is distributed on an
 * "AS IS" BASIS, WITHOUT WARRANTIES OR CONDITIONS OF ANY
 * KIND, either express or implied.  See the License for the
 * specific language governing permissions and limitations
 * under the License.
 */

#endregion

using System.Collections.Generic;
using Gremlin.Net.Structure;

// THIS IS A GENERATED FILE - DO NOT MODIFY THIS FILE DIRECTLY - see pom.xml
namespace Gremlin.Net.Process.Traversal
{
    /// <summary>
    ///     Graph traversals are the primary way in which graphs are processed.
    /// </summary>
    public class GraphTraversal<S, E> : DefaultTraversal<S, E>
    {
        /// <summary>
        ///     Initializes a new instance of the <see cref="GraphTraversal{SType, EType}" /> class.
        /// </summary>
        public GraphTraversal()
            : this(new List<ITraversalStrategy>(), new Bytecode())
        {
        }

        /// <summary>
        ///     Initializes a new instance of the <see cref="GraphTraversal{SType, EType}" /> class.
        /// </summary>
        /// <param name="traversalStrategies">The traversal strategies to be used by this graph traversal at evaluation time.</param>
        /// <param name="bytecode">The <see cref="Bytecode" /> associated with the construction of this graph traversal.</param>
        public GraphTraversal(ICollection<ITraversalStrategy> traversalStrategies, Bytecode bytecode)
        {
            TraversalStrategies = traversalStrategies;
            Bytecode = bytecode;
        }

        private static GraphTraversal<S2, E2> Wrap<S2, E2>(GraphTraversal<S, E> traversal)
        {
            if (typeof(S2) == typeof(S) && typeof(E2) == typeof(E))
            {
                return traversal as GraphTraversal<S2, E2>;
            }
            // New wrapper
            return new GraphTraversal<S2, E2>(traversal.TraversalStrategies, traversal.Bytecode);
        }


        /// <summary>
        ///     Adds the V step to this <see cref="GraphTraversal{SType, EType}" />.
        /// </summary>
        public GraphTraversal<S, Vertex> V (params object[] vertexIdsOrElements)
        {
            var args = new List<object>(0 + vertexIdsOrElements.Length) {};
            args.AddRange(vertexIdsOrElements);
            Bytecode.AddStep("V", args.ToArray());
            return Wrap<S, Vertex>(this);
        }

        /// <summary>
        ///     Adds the addE step to this <see cref="GraphTraversal{SType, EType}" />.
        /// </summary>
        public GraphTraversal<S, Edge> AddE (string edgeLabel)
        {
            Bytecode.AddStep("addE", edgeLabel);
            return Wrap<S, Edge>(this);
        }

        /// <summary>
        ///     Adds the addE step to this <see cref="GraphTraversal{SType, EType}" />.
        /// </summary>
        public GraphTraversal<S, Edge> AddE (ITraversal edgeLabelTraversal)
        {
            Bytecode.AddStep("addE", edgeLabelTraversal);
            return Wrap<S, Edge>(this);
        }

        /// <summary>
        ///     Adds the addV step to this <see cref="GraphTraversal{SType, EType}" />.
        /// </summary>
        public GraphTraversal<S, Vertex> AddV ()
        {
            Bytecode.AddStep("addV");
            return Wrap<S, Vertex>(this);
        }

        /// <summary>
        ///     Adds the addV step to this <see cref="GraphTraversal{SType, EType}" />.
        /// </summary>
        public GraphTraversal<S, Vertex> AddV (string vertexLabel)
        {
            Bytecode.AddStep("addV", vertexLabel);
            return Wrap<S, Vertex>(this);
        }

        /// <summary>
        ///     Adds the addV step to this <see cref="GraphTraversal{SType, EType}" />.
        /// </summary>
        public GraphTraversal<S, Vertex> AddV (ITraversal vertexLabelTraversal)
        {
            Bytecode.AddStep("addV", vertexLabelTraversal);
            return Wrap<S, Vertex>(this);
        }

        /// <summary>
        ///     Adds the aggregate step to this <see cref="GraphTraversal{SType, EType}" />.
        /// </summary>
        public GraphTraversal<S, E> Aggregate (string sideEffectKey)
        {
            Bytecode.AddStep("aggregate", sideEffectKey);
            return Wrap<S, E>(this);
        }

        /// <summary>
        ///     Adds the and step to this <see cref="GraphTraversal{SType, EType}" />.
        /// </summary>
        public GraphTraversal<S, E> And (params ITraversal[] andTraversals)
        {
            var args = new List<object>(0 + andTraversals.Length) {};
            args.AddRange(andTraversals);
            Bytecode.AddStep("and", args.ToArray());
            return Wrap<S, E>(this);
        }

        /// <summary>
        ///     Adds the as step to this <see cref="GraphTraversal{SType, EType}" />.
        /// </summary>
        public GraphTraversal<S, E> As (string stepLabel, params string[] stepLabels)
        {
            var args = new List<object>(1 + stepLabels.Length) {stepLabel};
            args.AddRange(stepLabels);
            Bytecode.AddStep("as", args.ToArray());
            return Wrap<S, E>(this);
        }

        /// <summary>
        ///     Adds the barrier step to this <see cref="GraphTraversal{SType, EType}" />.
        /// </summary>
        public GraphTraversal<S, E> Barrier ()
        {
            Bytecode.AddStep("barrier");
            return Wrap<S, E>(this);
        }

        /// <summary>
        ///     Adds the barrier step to this <see cref="GraphTraversal{SType, EType}" />.
        /// </summary>
        public GraphTraversal<S, E> Barrier (IConsumer barrierConsumer)
        {
            Bytecode.AddStep("barrier", barrierConsumer);
            return Wrap<S, E>(this);
        }

        /// <summary>
        ///     Adds the barrier step to this <see cref="GraphTraversal{SType, EType}" />.
        /// </summary>
        public GraphTraversal<S, E> Barrier (int maxBarrierSize)
        {
            Bytecode.AddStep("barrier", maxBarrierSize);
            return Wrap<S, E>(this);
        }

        /// <summary>
        ///     Adds the both step to this <see cref="GraphTraversal{SType, EType}" />.
        /// </summary>
        public GraphTraversal<S, Vertex> Both (params string[] edgeLabels)
        {
            var args = new List<object>(0 + edgeLabels.Length) {};
            args.AddRange(edgeLabels);
            Bytecode.AddStep("both", args.ToArray());
            return Wrap<S, Vertex>(this);
        }

        /// <summary>
        ///     Adds the bothE step to this <see cref="GraphTraversal{SType, EType}" />.
        /// </summary>
        public GraphTraversal<S, Edge> BothE (params string[] edgeLabels)
        {
            var args = new List<object>(0 + edgeLabels.Length) {};
            args.AddRange(edgeLabels);
            Bytecode.AddStep("bothE", args.ToArray());
            return Wrap<S, Edge>(this);
        }

        /// <summary>
        ///     Adds the bothV step to this <see cref="GraphTraversal{SType, EType}" />.
        /// </summary>
        public GraphTraversal<S, Vertex> BothV ()
        {
            Bytecode.AddStep("bothV");
            return Wrap<S, Vertex>(this);
        }

        /// <summary>
        ///     Adds the branch step to this <see cref="GraphTraversal{SType, EType}" />.
        /// </summary>
        public GraphTraversal<S, E2> Branch<E2> (IFunction function)
        {
            Bytecode.AddStep("branch", function);
            return Wrap<S, E2>(this);
        }

        /// <summary>
        ///     Adds the branch step to this <see cref="GraphTraversal{SType, EType}" />.
        /// </summary>
        public GraphTraversal<S, E2> Branch<E2> (ITraversal branchTraversal)
        {
            Bytecode.AddStep("branch", branchTraversal);
            return Wrap<S, E2>(this);
        }

        /// <summary>
        ///     Adds the by step to this <see cref="GraphTraversal{SType, EType}" />.
        /// </summary>
        public GraphTraversal<S, E> By ()
        {
            Bytecode.AddStep("by");
            return Wrap<S, E>(this);
        }

        /// <summary>
        ///     Adds the by step to this <see cref="GraphTraversal{SType, EType}" />.
        /// </summary>
        public GraphTraversal<S, E> By (IComparator comparator)
        {
            Bytecode.AddStep("by", comparator);
            return Wrap<S, E>(this);
        }

        /// <summary>
        ///     Adds the by step to this <see cref="GraphTraversal{SType, EType}" />.
        /// </summary>
        public GraphTraversal<S, E> By (IFunction function)
        {
            Bytecode.AddStep("by", function);
            return Wrap<S, E>(this);
        }

        /// <summary>
        ///     Adds the by step to this <see cref="GraphTraversal{SType, EType}" />.
        /// </summary>
        public GraphTraversal<S, E> By (IFunction function, IComparator comparator)
        {
            Bytecode.AddStep("by", function, comparator);
            return Wrap<S, E>(this);
        }

        /// <summary>
        ///     Adds the by step to this <see cref="GraphTraversal{SType, EType}" />.
        /// </summary>
        public GraphTraversal<S, E> By (Order order)
        {
            Bytecode.AddStep("by", order);
            return Wrap<S, E>(this);
        }

        /// <summary>
        ///     Adds the by step to this <see cref="GraphTraversal{SType, EType}" />.
        /// </summary>
        public GraphTraversal<S, E> By (string key)
        {
            Bytecode.AddStep("by", key);
            return Wrap<S, E>(this);
        }

        /// <summary>
        ///     Adds the by step to this <see cref="GraphTraversal{SType, EType}" />.
        /// </summary>
        public GraphTraversal<S, E> By (string key, IComparator comparator)
        {
            Bytecode.AddStep("by", key, comparator);
            return Wrap<S, E>(this);
        }

        /// <summary>
        ///     Adds the by step to this <see cref="GraphTraversal{SType, EType}" />.
        /// </summary>
        public GraphTraversal<S, E> By (T token)
        {
            Bytecode.AddStep("by", token);
            return Wrap<S, E>(this);
        }

        /// <summary>
        ///     Adds the by step to this <see cref="GraphTraversal{SType, EType}" />.
        /// </summary>
        public GraphTraversal<S, E> By (ITraversal traversal)
        {
            Bytecode.AddStep("by", traversal);
            return Wrap<S, E>(this);
        }

        /// <summary>
        ///     Adds the by step to this <see cref="GraphTraversal{SType, EType}" />.
        /// </summary>
        public GraphTraversal<S, E> By (ITraversal traversal, IComparator comparator)
        {
            Bytecode.AddStep("by", traversal, comparator);
            return Wrap<S, E>(this);
        }

        /// <summary>
        ///     Adds the cap step to this <see cref="GraphTraversal{SType, EType}" />.
        /// </summary>
        public GraphTraversal<S, E2> Cap<E2> (string sideEffectKey, params string[] sideEffectKeys)
        {
            var args = new List<object>(1 + sideEffectKeys.Length) {sideEffectKey};
            args.AddRange(sideEffectKeys);
            Bytecode.AddStep("cap", args.ToArray());
            return Wrap<S, E2>(this);
        }

        /// <summary>
        ///     Adds the choose step to this <see cref="GraphTraversal{SType, EType}" />.
        /// </summary>
        public GraphTraversal<S, E2> Choose<E2> (IFunction choiceFunction)
        {
            Bytecode.AddStep("choose", choiceFunction);
            return Wrap<S, E2>(this);
        }

        /// <summary>
        ///     Adds the choose step to this <see cref="GraphTraversal{SType, EType}" />.
        /// </summary>
        public GraphTraversal<S, E2> Choose<E2> (IPredicate choosePredicate, ITraversal trueChoice)
        {
            Bytecode.AddStep("choose", choosePredicate, trueChoice);
            return Wrap<S, E2>(this);
        }

        /// <summary>
        ///     Adds the choose step to this <see cref="GraphTraversal{SType, EType}" />.
        /// </summary>
        public GraphTraversal<S, E2> Choose<E2> (IPredicate choosePredicate, ITraversal trueChoice, ITraversal falseChoice)
        {
            Bytecode.AddStep("choose", choosePredicate, trueChoice, falseChoice);
            return Wrap<S, E2>(this);
        }

        /// <summary>
        ///     Adds the choose step to this <see cref="GraphTraversal{SType, EType}" />.
        /// </summary>
        public GraphTraversal<S, E2> Choose<E2> (ITraversal choiceTraversal)
        {
            Bytecode.AddStep("choose", choiceTraversal);
            return Wrap<S, E2>(this);
        }

        /// <summary>
        ///     Adds the choose step to this <see cref="GraphTraversal{SType, EType}" />.
        /// </summary>
        public GraphTraversal<S, E2> Choose<E2> (ITraversal traversalPredicate, ITraversal trueChoice)
        {
            Bytecode.AddStep("choose", traversalPredicate, trueChoice);
            return Wrap<S, E2>(this);
        }

        /// <summary>
        ///     Adds the choose step to this <see cref="GraphTraversal{SType, EType}" />.
        /// </summary>
        public GraphTraversal<S, E2> Choose<E2> (ITraversal traversalPredicate, ITraversal trueChoice, ITraversal falseChoice)
        {
            Bytecode.AddStep("choose", traversalPredicate, trueChoice, falseChoice);
            return Wrap<S, E2>(this);
        }

        /// <summary>
        ///     Adds the coalesce step to this <see cref="GraphTraversal{SType, EType}" />.
        /// </summary>
        public GraphTraversal<S, E2> Coalesce<E2> (params ITraversal[] coalesceTraversals)
        {
            var args = new List<object>(0 + coalesceTraversals.Length) {};
            args.AddRange(coalesceTraversals);
            Bytecode.AddStep("coalesce", args.ToArray());
            return Wrap<S, E2>(this);
        }

        /// <summary>
        ///     Adds the coin step to this <see cref="GraphTraversal{SType, EType}" />.
        /// </summary>
        public GraphTraversal<S, E> Coin (double probability)
        {
            Bytecode.AddStep("coin", probability);
            return Wrap<S, E>(this);
        }

        /// <summary>
        ///     Adds the constant step to this <see cref="GraphTraversal{SType, EType}" />.
        /// </summary>
        public GraphTraversal<S, E2> Constant<E2> (E2 e)
        {
            Bytecode.AddStep("constant", e);
            return Wrap<S, E2>(this);
        }

        /// <summary>
        ///     Adds the count step to this <see cref="GraphTraversal{SType, EType}" />.
        /// </summary>
        public GraphTraversal<S, long> Count ()
        {
            Bytecode.AddStep("count");
            return Wrap<S, long>(this);
        }

        /// <summary>
        ///     Adds the count step to this <see cref="GraphTraversal{SType, EType}" />.
        /// </summary>
        public GraphTraversal<S, long> Count (Scope scope)
        {
            Bytecode.AddStep("count", scope);
            return Wrap<S, long>(this);
        }

        /// <summary>
        ///     Adds the cyclicPath step to this <see cref="GraphTraversal{SType, EType}" />.
        /// </summary>
        public GraphTraversal<S, E> CyclicPath ()
        {
            Bytecode.AddStep("cyclicPath");
            return Wrap<S, E>(this);
        }

        /// <summary>
        ///     Adds the dedup step to this <see cref="GraphTraversal{SType, EType}" />.
        /// </summary>
        public GraphTraversal<S, E> Dedup (Scope scope, params string[] dedupLabels)
        {
            var args = new List<object>(1 + dedupLabels.Length) {scope};
            args.AddRange(dedupLabels);
            Bytecode.AddStep("dedup", args.ToArray());
            return Wrap<S, E>(this);
        }

        /// <summary>
        ///     Adds the dedup step to this <see cref="GraphTraversal{SType, EType}" />.
        /// </summary>
        public GraphTraversal<S, E> Dedup (params string[] dedupLabels)
        {
            var args = new List<object>(0 + dedupLabels.Length) {};
            args.AddRange(dedupLabels);
            Bytecode.AddStep("dedup", args.ToArray());
            return Wrap<S, E>(this);
        }

        /// <summary>
        ///     Adds the drop step to this <see cref="GraphTraversal{SType, EType}" />.
        /// </summary>
        public GraphTraversal<S, E> Drop ()
        {
            Bytecode.AddStep("drop");
            return Wrap<S, E>(this);
        }

        /// <summary>
        ///     Adds the emit step to this <see cref="GraphTraversal{SType, EType}" />.
        /// </summary>
        public GraphTraversal<S, E> Emit ()
        {
            Bytecode.AddStep("emit");
            return Wrap<S, E>(this);
        }

        /// <summary>
        ///     Adds the emit step to this <see cref="GraphTraversal{SType, EType}" />.
        /// </summary>
        public GraphTraversal<S, E> Emit (IPredicate emitPredicate)
        {
            Bytecode.AddStep("emit", emitPredicate);
            return Wrap<S, E>(this);
        }

        /// <summary>
        ///     Adds the emit step to this <see cref="GraphTraversal{SType, EType}" />.
        /// </summary>
        public GraphTraversal<S, E> Emit (ITraversal emitTraversal)
        {
            Bytecode.AddStep("emit", emitTraversal);
            return Wrap<S, E>(this);
        }

        /// <summary>
        ///     Adds the filter step to this <see cref="GraphTraversal{SType, EType}" />.
        /// </summary>
        public GraphTraversal<S, E> Filter (IPredicate predicate)
        {
            Bytecode.AddStep("filter", predicate);
            return Wrap<S, E>(this);
        }

        /// <summary>
        ///     Adds the filter step to this <see cref="GraphTraversal{SType, EType}" />.
        /// </summary>
        public GraphTraversal<S, E> Filter (ITraversal filterTraversal)
        {
            Bytecode.AddStep("filter", filterTraversal);
            return Wrap<S, E>(this);
        }

        /// <summary>
        ///     Adds the flatMap step to this <see cref="GraphTraversal{SType, EType}" />.
        /// </summary>
        public GraphTraversal<S, E2> FlatMap<E2> (IFunction function)
        {
            Bytecode.AddStep("flatMap", function);
            return Wrap<S, E2>(this);
        }

        /// <summary>
        ///     Adds the flatMap step to this <see cref="GraphTraversal{SType, EType}" />.
        /// </summary>
        public GraphTraversal<S, E2> FlatMap<E2> (ITraversal flatMapTraversal)
        {
            Bytecode.AddStep("flatMap", flatMapTraversal);
            return Wrap<S, E2>(this);
        }

        /// <summary>
        ///     Adds the fold step to this <see cref="GraphTraversal{SType, EType}" />.
        /// </summary>
        public GraphTraversal<S, IList<E>> Fold ()
        {
            Bytecode.AddStep("fold");
            return Wrap<S, IList<E>>(this);
        }

        /// <summary>
        ///     Adds the fold step to this <see cref="GraphTraversal{SType, EType}" />.
        /// </summary>
        public GraphTraversal<S, E2> Fold<E2> (E2 seed, IBiFunction foldFunction)
        {
            Bytecode.AddStep("fold", seed, foldFunction);
            return Wrap<S, E2>(this);
        }

        /// <summary>
        ///     Adds the from step to this <see cref="GraphTraversal{SType, EType}" />.
        /// </summary>
        public GraphTraversal<S, E> From (string fromStepLabel)
        {
            Bytecode.AddStep("from", fromStepLabel);
            return Wrap<S, E>(this);
        }

        /// <summary>
        ///     Adds the from step to this <see cref="GraphTraversal{SType, EType}" />.
        /// </summary>
        public GraphTraversal<S, E> From (ITraversal fromVertex)
        {
            Bytecode.AddStep("from", fromVertex);
            return Wrap<S, E>(this);
        }

        /// <summary>
        ///     Adds the from step to this <see cref="GraphTraversal{SType, EType}" />.
        /// </summary>
        public GraphTraversal<S, E> From (Vertex fromVertex)
        {
            Bytecode.AddStep("from", fromVertex);
            return Wrap<S, E>(this);
        }

        /// <summary>
        ///     Adds the group step to this <see cref="GraphTraversal{SType, EType}" />.
        /// </summary>
        public GraphTraversal<S, IDictionary<K, V>> Group<K, V> ()
        {
            Bytecode.AddStep("group");
            return Wrap<S, IDictionary<K, V>>(this);
        }

        /// <summary>
        ///     Adds the group step to this <see cref="GraphTraversal{SType, EType}" />.
        /// </summary>
        public GraphTraversal<S, E> Group (string sideEffectKey)
        {
            Bytecode.AddStep("group", sideEffectKey);
            return Wrap<S, E>(this);
        }

        /// <summary>
        ///     Adds the groupCount step to this <see cref="GraphTraversal{SType, EType}" />.
        /// </summary>
        public GraphTraversal<S, IDictionary<K, long>> GroupCount<K> ()
        {
            Bytecode.AddStep("groupCount");
            return Wrap<S, IDictionary<K, long>>(this);
        }

        /// <summary>
        ///     Adds the groupCount step to this <see cref="GraphTraversal{SType, EType}" />.
        /// </summary>
        public GraphTraversal<S, E> GroupCount (string sideEffectKey)
        {
            Bytecode.AddStep("groupCount", sideEffectKey);
            return Wrap<S, E>(this);
        }

        /// <summary>
        ///     Adds the has step to this <see cref="GraphTraversal{SType, EType}" />.
        /// </summary>
        public GraphTraversal<S, E> Has (string propertyKey)
        {
            Bytecode.AddStep("has", propertyKey);
            return Wrap<S, E>(this);
        }

        /// <summary>
        ///     Adds the has step to this <see cref="GraphTraversal{SType, EType}" />.
        /// </summary>
        public GraphTraversal<S, E> Has (string propertyKey, object value)
        {
            Bytecode.AddStep("has", propertyKey, value);
            return Wrap<S, E>(this);
        }

        /// <summary>
        ///     Adds the has step to this <see cref="GraphTraversal{SType, EType}" />.
        /// </summary>
        public GraphTraversal<S, E> Has (string propertyKey, P predicate)
        {
            Bytecode.AddStep("has", propertyKey, predicate);
            return Wrap<S, E>(this);
        }

        /// <summary>
        ///     Adds the has step to this <see cref="GraphTraversal{SType, EType}" />.
        /// </summary>
        public GraphTraversal<S, E> Has (string label, string propertyKey, object value)
        {
            Bytecode.AddStep("has", label, propertyKey, value);
            return Wrap<S, E>(this);
        }

        /// <summary>
        ///     Adds the has step to this <see cref="GraphTraversal{SType, EType}" />.
        /// </summary>
        public GraphTraversal<S, E> Has (string label, string propertyKey, P predicate)
        {
            Bytecode.AddStep("has", label, propertyKey, predicate);
            return Wrap<S, E>(this);
        }

        /// <summary>
        ///     Adds the has step to this <see cref="GraphTraversal{SType, EType}" />.
        /// </summary>
        public GraphTraversal<S, E> Has (string propertyKey, ITraversal propertyTraversal)
        {
            Bytecode.AddStep("has", propertyKey, propertyTraversal);
            return Wrap<S, E>(this);
        }

        /// <summary>
        ///     Adds the has step to this <see cref="GraphTraversal{SType, EType}" />.
        /// </summary>
        public GraphTraversal<S, E> Has (T accessor, object value)
        {
            Bytecode.AddStep("has", accessor, value);
            return Wrap<S, E>(this);
        }

        /// <summary>
        ///     Adds the has step to this <see cref="GraphTraversal{SType, EType}" />.
        /// </summary>
        public GraphTraversal<S, E> Has (T accessor, P predicate)
        {
            Bytecode.AddStep("has", accessor, predicate);
            return Wrap<S, E>(this);
        }

        /// <summary>
        ///     Adds the has step to this <see cref="GraphTraversal{SType, EType}" />.
        /// </summary>
        public GraphTraversal<S, E> Has (T accessor, ITraversal propertyTraversal)
        {
            Bytecode.AddStep("has", accessor, propertyTraversal);
            return Wrap<S, E>(this);
        }

        /// <summary>
        ///     Adds the hasId step to this <see cref="GraphTraversal{SType, EType}" />.
        /// </summary>
        public GraphTraversal<S, E> HasId (object id, params object[] otherIds)
        {
            var args = new List<object>(1 + otherIds.Length) {id};
            args.AddRange(otherIds);
            Bytecode.AddStep("hasId", args.ToArray());
            return Wrap<S, E>(this);
        }

        /// <summary>
        ///     Adds the hasId step to this <see cref="GraphTraversal{SType, EType}" />.
        /// </summary>
        public GraphTraversal<S, E> HasId (P predicate)
        {
            Bytecode.AddStep("hasId", predicate);
            return Wrap<S, E>(this);
        }

        /// <summary>
        ///     Adds the hasKey step to this <see cref="GraphTraversal{SType, EType}" />.
        /// </summary>
        public GraphTraversal<S, E> HasKey (P predicate)
        {
            Bytecode.AddStep("hasKey", predicate);
            return Wrap<S, E>(this);
        }

        /// <summary>
        ///     Adds the hasKey step to this <see cref="GraphTraversal{SType, EType}" />.
        /// </summary>
        public GraphTraversal<S, E> HasKey (string label, params string[] otherLabels)
        {
            var args = new List<object>(1 + otherLabels.Length) {label};
            args.AddRange(otherLabels);
            Bytecode.AddStep("hasKey", args.ToArray());
            return Wrap<S, E>(this);
        }

        /// <summary>
        ///     Adds the hasLabel step to this <see cref="GraphTraversal{SType, EType}" />.
        /// </summary>
        public GraphTraversal<S, E> HasLabel (P predicate)
        {
            Bytecode.AddStep("hasLabel", predicate);
            return Wrap<S, E>(this);
        }

        /// <summary>
        ///     Adds the hasLabel step to this <see cref="GraphTraversal{SType, EType}" />.
        /// </summary>
        public GraphTraversal<S, E> HasLabel (string label, params string[] otherLabels)
        {
            var args = new List<object>(1 + otherLabels.Length) {label};
            args.AddRange(otherLabels);
            Bytecode.AddStep("hasLabel", args.ToArray());
            return Wrap<S, E>(this);
        }

        /// <summary>
        ///     Adds the hasNot step to this <see cref="GraphTraversal{SType, EType}" />.
        /// </summary>
        public GraphTraversal<S, E> HasNot (string propertyKey)
        {
            Bytecode.AddStep("hasNot", propertyKey);
            return Wrap<S, E>(this);
        }

        /// <summary>
        ///     Adds the hasValue step to this <see cref="GraphTraversal{SType, EType}" />.
        /// </summary>
        public GraphTraversal<S, E> HasValue (object value, params object[] otherValues)
        {
            var args = new List<object>(1 + otherValues.Length) {value};
            args.AddRange(otherValues);
            Bytecode.AddStep("hasValue", args.ToArray());
            return Wrap<S, E>(this);
        }

        /// <summary>
        ///     Adds the hasValue step to this <see cref="GraphTraversal{SType, EType}" />.
        /// </summary>
        public GraphTraversal<S, E> HasValue (P predicate)
        {
            Bytecode.AddStep("hasValue", predicate);
            return Wrap<S, E>(this);
        }

        /// <summary>
        ///     Adds the id step to this <see cref="GraphTraversal{SType, EType}" />.
        /// </summary>
        public GraphTraversal<S, object> Id ()
        {
            Bytecode.AddStep("id");
            return Wrap<S, object>(this);
        }

        /// <summary>
        ///     Adds the identity step to this <see cref="GraphTraversal{SType, EType}" />.
        /// </summary>
        public GraphTraversal<S, E> Identity ()
        {
            Bytecode.AddStep("identity");
            return Wrap<S, E>(this);
        }

        /// <summary>
        ///     Adds the in step to this <see cref="GraphTraversal{SType, EType}" />.
        /// </summary>
        public GraphTraversal<S, Vertex> In (params string[] edgeLabels)
        {
            var args = new List<object>(0 + edgeLabels.Length) {};
            args.AddRange(edgeLabels);
            Bytecode.AddStep("in", args.ToArray());
            return Wrap<S, Vertex>(this);
        }

        /// <summary>
        ///     Adds the inE step to this <see cref="GraphTraversal{SType, EType}" />.
        /// </summary>
        public GraphTraversal<S, Edge> InE (params string[] edgeLabels)
        {
            var args = new List<object>(0 + edgeLabels.Length) {};
            args.AddRange(edgeLabels);
            Bytecode.AddStep("inE", args.ToArray());
            return Wrap<S, Edge>(this);
        }

        /// <summary>
        ///     Adds the inV step to this <see cref="GraphTraversal{SType, EType}" />.
        /// </summary>
        public GraphTraversal<S, Vertex> InV ()
        {
            Bytecode.AddStep("inV");
            return Wrap<S, Vertex>(this);
        }

        /// <summary>
        ///     Adds the inject step to this <see cref="GraphTraversal{SType, EType}" />.
        /// </summary>
        public GraphTraversal<S, E> Inject (params E[] injections)
        {
            var args = new List<E>(0 + injections.Length) {};
            args.AddRange(injections);
            Bytecode.AddStep("inject", args.ToArray());
            return Wrap<S, E>(this);
        }

        /// <summary>
        ///     Adds the is step to this <see cref="GraphTraversal{SType, EType}" />.
        /// </summary>
        public GraphTraversal<S, E> Is (object value)
        {
            Bytecode.AddStep("is", value);
            return Wrap<S, E>(this);
        }

        /// <summary>
        ///     Adds the is step to this <see cref="GraphTraversal{SType, EType}" />.
        /// </summary>
        public GraphTraversal<S, E> Is (P predicate)
        {
            Bytecode.AddStep("is", predicate);
            return Wrap<S, E>(this);
        }

        /// <summary>
        ///     Adds the key step to this <see cref="GraphTraversal{SType, EType}" />.
        /// </summary>
        public GraphTraversal<S, string> Key ()
        {
            Bytecode.AddStep("key");
            return Wrap<S, string>(this);
        }

        /// <summary>
        ///     Adds the label step to this <see cref="GraphTraversal{SType, EType}" />.
        /// </summary>
        public GraphTraversal<S, string> Label ()
        {
            Bytecode.AddStep("label");
            return Wrap<S, string>(this);
        }

        /// <summary>
        ///     Adds the limit step to this <see cref="GraphTraversal{SType, EType}" />.
        /// </summary>
        public GraphTraversal<S, E2> Limit<E2> (Scope scope, long limit)
        {
            Bytecode.AddStep("limit", scope, limit);
            return Wrap<S, E2>(this);
        }

        /// <summary>
        ///     Adds the limit step to this <see cref="GraphTraversal{SType, EType}" />.
        /// </summary>
        public GraphTraversal<S, E2> Limit<E2> (long limit)
        {
            Bytecode.AddStep("limit", limit);
            return Wrap<S, E2>(this);
        }

        /// <summary>
        ///     Adds the local step to this <see cref="GraphTraversal{SType, EType}" />.
        /// </summary>
        public GraphTraversal<S, E2> Local<E2> (ITraversal localTraversal)
        {
            Bytecode.AddStep("local", localTraversal);
            return Wrap<S, E2>(this);
        }

        /// <summary>
        ///     Adds the loops step to this <see cref="GraphTraversal{SType, EType}" />.
        /// </summary>
        public GraphTraversal<S, int> Loops ()
        {
            Bytecode.AddStep("loops");
            return Wrap<S, int>(this);
        }

        /// <summary>
        ///     Adds the map step to this <see cref="GraphTraversal{SType, EType}" />.
        /// </summary>
        public GraphTraversal<S, E2> Map<E2> (IFunction function)
        {
            Bytecode.AddStep("map", function);
            return Wrap<S, E2>(this);
        }

        /// <summary>
        ///     Adds the map step to this <see cref="GraphTraversal{SType, EType}" />.
        /// </summary>
        public GraphTraversal<S, E2> Map<E2> (ITraversal mapTraversal)
        {
            Bytecode.AddStep("map", mapTraversal);
            return Wrap<S, E2>(this);
        }

        /// <summary>
        ///     Adds the match step to this <see cref="GraphTraversal{SType, EType}" />.
        /// </summary>
        public GraphTraversal<S, IDictionary<string, E2>> Match<E2> (params ITraversal[] matchTraversals)
        {
            var args = new List<object>(0 + matchTraversals.Length) {};
            args.AddRange(matchTraversals);
            Bytecode.AddStep("match", args.ToArray());
            return Wrap<S, IDictionary<string, E2>>(this);
        }

        /// <summary>
        ///     Adds the math step to this <see cref="GraphTraversal{SType, EType}" />.
        /// </summary>
        public GraphTraversal<S, double> Math (string expression)
        {
            Bytecode.AddStep("math", expression);
            return Wrap<S, double>(this);
        }

        /// <summary>
        ///     Adds the max step to this <see cref="GraphTraversal{SType, EType}" />.
        /// </summary>
        public GraphTraversal<S, E2> Max<E2> ()
        {
            Bytecode.AddStep("max");
            return Wrap<S, E2>(this);
        }

        /// <summary>
        ///     Adds the max step to this <see cref="GraphTraversal{SType, EType}" />.
        /// </summary>
        public GraphTraversal<S, E2> Max<E2> (Scope scope)
        {
            Bytecode.AddStep("max", scope);
            return Wrap<S, E2>(this);
        }

        /// <summary>
        ///     Adds the mean step to this <see cref="GraphTraversal{SType, EType}" />.
        /// </summary>
        public GraphTraversal<S, E2> Mean<E2> ()
        {
            Bytecode.AddStep("mean");
            return Wrap<S, E2>(this);
        }

        /// <summary>
        ///     Adds the mean step to this <see cref="GraphTraversal{SType, EType}" />.
        /// </summary>
        public GraphTraversal<S, E2> Mean<E2> (Scope scope)
        {
            Bytecode.AddStep("mean", scope);
            return Wrap<S, E2>(this);
        }

        /// <summary>
        ///     Adds the min step to this <see cref="GraphTraversal{SType, EType}" />.
        /// </summary>
        public GraphTraversal<S, E2> Min<E2> ()
        {
            Bytecode.AddStep("min");
            return Wrap<S, E2>(this);
        }

        /// <summary>
        ///     Adds the min step to this <see cref="GraphTraversal{SType, EType}" />.
        /// </summary>
        public GraphTraversal<S, E2> Min<E2> (Scope scope)
        {
            Bytecode.AddStep("min", scope);
            return Wrap<S, E2>(this);
        }

        /// <summary>
        ///     Adds the not step to this <see cref="GraphTraversal{SType, EType}" />.
        /// </summary>
        public GraphTraversal<S, E> Not (ITraversal notTraversal)
        {
            Bytecode.AddStep("not", notTraversal);
            return Wrap<S, E>(this);
        }

        /// <summary>
        ///     Adds the option step to this <see cref="GraphTraversal{SType, EType}" />.
        /// </summary>
        public GraphTraversal<S, E> Option (object pickToken, ITraversal traversalOption)
        {
            Bytecode.AddStep("option", pickToken, traversalOption);
            return Wrap<S, E>(this);
        }

        /// <summary>
        ///     Adds the option step to this <see cref="GraphTraversal{SType, EType}" />.
        /// </summary>
        public GraphTraversal<S, E> Option (ITraversal traversalOption)
        {
            Bytecode.AddStep("option", traversalOption);
            return Wrap<S, E>(this);
        }

        /// <summary>
        ///     Adds the optional step to this <see cref="GraphTraversal{SType, EType}" />.
        /// </summary>
        public GraphTraversal<S, E2> Optional<E2> (ITraversal optionalTraversal)
        {
            Bytecode.AddStep("optional", optionalTraversal);
            return Wrap<S, E2>(this);
        }

        /// <summary>
        ///     Adds the or step to this <see cref="GraphTraversal{SType, EType}" />.
        /// </summary>
        public GraphTraversal<S, E> Or (params ITraversal[] orTraversals)
        {
            var args = new List<object>(0 + orTraversals.Length) {};
            args.AddRange(orTraversals);
            Bytecode.AddStep("or", args.ToArray());
            return Wrap<S, E>(this);
        }

        /// <summary>
        ///     Adds the order step to this <see cref="GraphTraversal{SType, EType}" />.
        /// </summary>
        public GraphTraversal<S, E> Order ()
        {
            Bytecode.AddStep("order");
            return Wrap<S, E>(this);
        }

        /// <summary>
        ///     Adds the order step to this <see cref="GraphTraversal{SType, EType}" />.
        /// </summary>
        public GraphTraversal<S, E> Order (Scope scope)
        {
            Bytecode.AddStep("order", scope);
            return Wrap<S, E>(this);
        }

        /// <summary>
        ///     Adds the otherV step to this <see cref="GraphTraversal{SType, EType}" />.
        /// </summary>
        public GraphTraversal<S, Vertex> OtherV ()
        {
            Bytecode.AddStep("otherV");
            return Wrap<S, Vertex>(this);
        }

        /// <summary>
        ///     Adds the out step to this <see cref="GraphTraversal{SType, EType}" />.
        /// </summary>
        public GraphTraversal<S, Vertex> Out (params string[] edgeLabels)
        {
            var args = new List<object>(0 + edgeLabels.Length) {};
            args.AddRange(edgeLabels);
            Bytecode.AddStep("out", args.ToArray());
            return Wrap<S, Vertex>(this);
        }

        /// <summary>
        ///     Adds the outE step to this <see cref="GraphTraversal{SType, EType}" />.
        /// </summary>
        public GraphTraversal<S, Edge> OutE (params string[] edgeLabels)
        {
            var args = new List<object>(0 + edgeLabels.Length) {};
            args.AddRange(edgeLabels);
            Bytecode.AddStep("outE", args.ToArray());
            return Wrap<S, Edge>(this);
        }

        /// <summary>
        ///     Adds the outV step to this <see cref="GraphTraversal{SType, EType}" />.
        /// </summary>
        public GraphTraversal<S, Vertex> OutV ()
        {
            Bytecode.AddStep("outV");
            return Wrap<S, Vertex>(this);
        }

        /// <summary>
        ///     Adds the pageRank step to this <see cref="GraphTraversal{SType, EType}" />.
        /// </summary>
        public GraphTraversal<S, E> PageRank ()
        {
            Bytecode.AddStep("pageRank");
            return Wrap<S, E>(this);
        }

        /// <summary>
        ///     Adds the pageRank step to this <see cref="GraphTraversal{SType, EType}" />.
        /// </summary>
        public GraphTraversal<S, E> PageRank (double alpha)
        {
            Bytecode.AddStep("pageRank", alpha);
            return Wrap<S, E>(this);
        }

        /// <summary>
        ///     Adds the path step to this <see cref="GraphTraversal{SType, EType}" />.
        /// </summary>
        public GraphTraversal<S, Path> Path ()
        {
            Bytecode.AddStep("path");
            return Wrap<S, Path>(this);
        }

        /// <summary>
        ///     Adds the peerPressure step to this <see cref="GraphTraversal{SType, EType}" />.
        /// </summary>
        public GraphTraversal<S, E> PeerPressure ()
        {
            Bytecode.AddStep("peerPressure");
            return Wrap<S, E>(this);
        }

        /// <summary>
        ///     Adds the profile step to this <see cref="GraphTraversal{SType, EType}" />.
        /// </summary>
        public GraphTraversal<S, E2> Profile<E2> ()
        {
            Bytecode.AddStep("profile");
            return Wrap<S, E2>(this);
        }

        /// <summary>
        ///     Adds the profile step to this <see cref="GraphTraversal{SType, EType}" />.
        /// </summary>
        public GraphTraversal<S, E> Profile (string sideEffectKey)
        {
            Bytecode.AddStep("profile", sideEffectKey);
            return Wrap<S, E>(this);
        }

        /// <summary>
        ///     Adds the program step to this <see cref="GraphTraversal{SType, EType}" />.
        /// </summary>
        public GraphTraversal<S, E> Program (object vertexProgram)
        {
            Bytecode.AddStep("program", vertexProgram);
            return Wrap<S, E>(this);
        }

        /// <summary>
        ///     Adds the project step to this <see cref="GraphTraversal{SType, EType}" />.
        /// </summary>
        public GraphTraversal<S, IDictionary<string, E2>> Project<E2> (string projectKey, params string[] otherProjectKeys)
        {
            var args = new List<object>(1 + otherProjectKeys.Length) {projectKey};
            args.AddRange(otherProjectKeys);
            Bytecode.AddStep("project", args.ToArray());
            return Wrap<S, IDictionary<string, E2>>(this);
        }

        /// <summary>
        ///     Adds the properties step to this <see cref="GraphTraversal{SType, EType}" />.
        /// </summary>
        public GraphTraversal<S, E2> Properties<E2> (params string[] propertyKeys)
        {
            var args = new List<object>(0 + propertyKeys.Length) {};
            args.AddRange(propertyKeys);
            Bytecode.AddStep("properties", args.ToArray());
            return Wrap<S, E2>(this);
        }

        /// <summary>
        ///     Adds the property step to this <see cref="GraphTraversal{SType, EType}" />.
        /// </summary>
        public GraphTraversal<S, E> Property (Cardinality cardinality, object key, object value, params object[] keyValues)
        {
            var args = new List<object>(3 + keyValues.Length) {cardinality, key, value};
            args.AddRange(keyValues);
            Bytecode.AddStep("property", args.ToArray());
            return Wrap<S, E>(this);
        }

        /// <summary>
        ///     Adds the property step to this <see cref="GraphTraversal{SType, EType}" />.
        /// </summary>
        public GraphTraversal<S, E> Property (object key, object value, params object[] keyValues)
        {
            var args = new List<object>(2 + keyValues.Length) {key, value};
            args.AddRange(keyValues);
            Bytecode.AddStep("property", args.ToArray());
            return Wrap<S, E>(this);
        }

        /// <summary>
        ///     Adds the propertyMap step to this <see cref="GraphTraversal{SType, EType}" />.
        /// </summary>
        public GraphTraversal<S, IDictionary<string, E2>> PropertyMap<E2> (params string[] propertyKeys)
        {
            var args = new List<object>(0 + propertyKeys.Length) {};
            args.AddRange(propertyKeys);
            Bytecode.AddStep("propertyMap", args.ToArray());
            return Wrap<S, IDictionary<string, E2>>(this);
        }

        /// <summary>
        ///     Adds the range step to this <see cref="GraphTraversal{SType, EType}" />.
        /// </summary>
        public GraphTraversal<S, E2> Range<E2> (Scope scope, long low, long high)
        {
            Bytecode.AddStep("range", scope, low, high);
            return Wrap<S, E2>(this);
        }

        /// <summary>
        ///     Adds the range step to this <see cref="GraphTraversal{SType, EType}" />.
        /// </summary>
        public GraphTraversal<S, E2> Range<E2> (long low, long high)
        {
            Bytecode.AddStep("range", low, high);
            return Wrap<S, E2>(this);
        }

        /// <summary>
        ///     Adds the repeat step to this <see cref="GraphTraversal{SType, EType}" />.
        /// </summary>
        public GraphTraversal<S, E> Repeat (ITraversal repeatTraversal)
        {
            Bytecode.AddStep("repeat", repeatTraversal);
            return Wrap<S, E>(this);
        }

        /// <summary>
        ///     Adds the sack step to this <see cref="GraphTraversal{SType, EType}" />.
        /// </summary>
        public GraphTraversal<S, E2> Sack<E2> ()
        {
            Bytecode.AddStep("sack");
            return Wrap<S, E2>(this);
        }

        /// <summary>
        ///     Adds the sack step to this <see cref="GraphTraversal{SType, EType}" />.
        /// </summary>
        public GraphTraversal<S, E> Sack (IBiFunction sackOperator)
        {
            Bytecode.AddStep("sack", sackOperator);
            return Wrap<S, E>(this);
        }

        /// <summary>
        ///     Adds the sample step to this <see cref="GraphTraversal{SType, EType}" />.
        /// </summary>
        public GraphTraversal<S, E> Sample (Scope scope, int amountToSample)
        {
            Bytecode.AddStep("sample", scope, amountToSample);
            return Wrap<S, E>(this);
        }

        /// <summary>
        ///     Adds the sample step to this <see cref="GraphTraversal{SType, EType}" />.
        /// </summary>
        public GraphTraversal<S, E> Sample (int amountToSample)
        {
            Bytecode.AddStep("sample", amountToSample);
            return Wrap<S, E>(this);
        }

        /// <summary>
        ///     Adds the select step to this <see cref="GraphTraversal{SType, EType}" />.
        /// </summary>
        public GraphTraversal<S, ICollection<E2>> Select<E2> (Column column)
        {
            Bytecode.AddStep("select", column);
            return Wrap<S, ICollection<E2>>(this);
        }

        /// <summary>
        ///     Adds the select step to this <see cref="GraphTraversal{SType, EType}" />.
        /// </summary>
        public GraphTraversal<S, E2> Select<E2> (Pop pop, string selectKey)
        {
            Bytecode.AddStep("select", pop, selectKey);
            return Wrap<S, E2>(this);
        }

        /// <summary>
        ///     Adds the select step to this <see cref="GraphTraversal{SType, EType}" />.
        /// </summary>
        public GraphTraversal<S, IDictionary<string, E2>> Select<E2> (Pop pop, string selectKey1, string selectKey2, params string[] otherSelectKeys)
        {
            var args = new List<object>(3 + otherSelectKeys.Length) {pop, selectKey1, selectKey2};
            args.AddRange(otherSelectKeys);
            Bytecode.AddStep("select", args.ToArray());
            return Wrap<S, IDictionary<string, E2>>(this);
        }

        /// <summary>
        ///     Adds the select step to this <see cref="GraphTraversal{SType, EType}" />.
        /// </summary>
        public GraphTraversal<S, E2> Select<E2> (Pop pop, ITraversal keyTraversal)
        {
            Bytecode.AddStep("select", pop, keyTraversal);
            return Wrap<S, E2>(this);
        }

        /// <summary>
        ///     Adds the select step to this <see cref="GraphTraversal{SType, EType}" />.
        /// </summary>
        public GraphTraversal<S, E2> Select<E2> (string selectKey)
        {
            Bytecode.AddStep("select", selectKey);
            return Wrap<S, E2>(this);
        }

        /// <summary>
        ///     Adds the select step to this <see cref="GraphTraversal{SType, EType}" />.
        /// </summary>
        public GraphTraversal<S, IDictionary<string, E2>> Select<E2> (string selectKey1, string selectKey2, params string[] otherSelectKeys)
        {
            var args = new List<object>(2 + otherSelectKeys.Length) {selectKey1, selectKey2};
            args.AddRange(otherSelectKeys);
            Bytecode.AddStep("select", args.ToArray());
            return Wrap<S, IDictionary<string, E2>>(this);
        }

        /// <summary>
        ///     Adds the select step to this <see cref="GraphTraversal{SType, EType}" />.
        /// </summary>
        public GraphTraversal<S, E2> Select<E2> (ITraversal keyTraversal)
        {
            Bytecode.AddStep("select", keyTraversal);
            return Wrap<S, E2>(this);
        }

        /// <summary>
        ///     Adds the sideEffect step to this <see cref="GraphTraversal{SType, EType}" />.
        /// </summary>
        public GraphTraversal<S, E> SideEffect (IConsumer consumer)
        {
            Bytecode.AddStep("sideEffect", consumer);
            return Wrap<S, E>(this);
        }

        /// <summary>
        ///     Adds the sideEffect step to this <see cref="GraphTraversal{SType, EType}" />.
        /// </summary>
        public GraphTraversal<S, E> SideEffect (ITraversal sideEffectTraversal)
        {
            Bytecode.AddStep("sideEffect", sideEffectTraversal);
            return Wrap<S, E>(this);
        }

        /// <summary>
        ///     Adds the simplePath step to this <see cref="GraphTraversal{SType, EType}" />.
        /// </summary>
        public GraphTraversal<S, E> SimplePath ()
        {
            Bytecode.AddStep("simplePath");
            return Wrap<S, E>(this);
        }

        /// <summary>
        ///     Adds the skip step to this <see cref="GraphTraversal{SType, EType}" />.
        /// </summary>
        public GraphTraversal<S, E2> Skip<E2> (Scope scope, long skip)
        {
            Bytecode.AddStep("skip", scope, skip);
            return Wrap<S, E2>(this);
        }

        /// <summary>
        ///     Adds the skip step to this <see cref="GraphTraversal{SType, EType}" />.
        /// </summary>
        public GraphTraversal<S, E2> Skip<E2> (long skip)
        {
            Bytecode.AddStep("skip", skip);
            return Wrap<S, E2>(this);
        }

        /// <summary>
        ///     Adds the store step to this <see cref="GraphTraversal{SType, EType}" />.
        /// </summary>
        public GraphTraversal<S, E> Store (string sideEffectKey)
        {
            Bytecode.AddStep("store", sideEffectKey);
            return Wrap<S, E>(this);
        }

        /// <summary>
        ///     Adds the subgraph step to this <see cref="GraphTraversal{SType, EType}" />.
        /// </summary>
        public GraphTraversal<S, Edge> Subgraph (string sideEffectKey)
        {
            Bytecode.AddStep("subgraph", sideEffectKey);
            return Wrap<S, Edge>(this);
        }

        /// <summary>
        ///     Adds the sum step to this <see cref="GraphTraversal{SType, EType}" />.
        /// </summary>
        public GraphTraversal<S, E2> Sum<E2> ()
        {
            Bytecode.AddStep("sum");
            return Wrap<S, E2>(this);
        }

        /// <summary>
        ///     Adds the sum step to this <see cref="GraphTraversal{SType, EType}" />.
        /// </summary>
        public GraphTraversal<S, E2> Sum<E2> (Scope scope)
        {
            Bytecode.AddStep("sum", scope);
            return Wrap<S, E2>(this);
        }

        /// <summary>
        ///     Adds the tail step to this <see cref="GraphTraversal{SType, EType}" />.
        /// </summary>
        public GraphTraversal<S, E2> Tail<E2> ()
        {
            Bytecode.AddStep("tail");
            return Wrap<S, E2>(this);
        }

        /// <summary>
        ///     Adds the tail step to this <see cref="GraphTraversal{SType, EType}" />.
        /// </summary>
        public GraphTraversal<S, E2> Tail<E2> (Scope scope)
        {
            Bytecode.AddStep("tail", scope);
            return Wrap<S, E2>(this);
        }

        /// <summary>
        ///     Adds the tail step to this <see cref="GraphTraversal{SType, EType}" />.
        /// </summary>
        public GraphTraversal<S, E2> Tail<E2> (Scope scope, long limit)
        {
            Bytecode.AddStep("tail", scope, limit);
            return Wrap<S, E2>(this);
        }

        /// <summary>
        ///     Adds the tail step to this <see cref="GraphTraversal{SType, EType}" />.
        /// </summary>
        public GraphTraversal<S, E2> Tail<E2> (long limit)
        {
            Bytecode.AddStep("tail", limit);
            return Wrap<S, E2>(this);
        }

        /// <summary>
        ///     Adds the timeLimit step to this <see cref="GraphTraversal{SType, EType}" />.
        /// </summary>
        public GraphTraversal<S, E> TimeLimit (long timeLimit)
        {
            Bytecode.AddStep("timeLimit", timeLimit);
            return Wrap<S, E>(this);
        }

        /// <summary>
        ///     Adds the times step to this <see cref="GraphTraversal{SType, EType}" />.
        /// </summary>
        public GraphTraversal<S, E> Times (int maxLoops)
        {
            Bytecode.AddStep("times", maxLoops);
            return Wrap<S, E>(this);
        }

        /// <summary>
        ///     Adds the to step to this <see cref="GraphTraversal{SType, EType}" />.
        /// </summary>
        public GraphTraversal<S, Vertex> To (Direction direction, params string[] edgeLabels)
        {
            var args = new List<object>(1 + edgeLabels.Length) {direction};
            args.AddRange(edgeLabels);
            Bytecode.AddStep("to", args.ToArray());
            return Wrap<S, Vertex>(this);
        }

        /// <summary>
        ///     Adds the to step to this <see cref="GraphTraversal{SType, EType}" />.
        /// </summary>
        public GraphTraversal<S, E> To (string toStepLabel)
        {
            Bytecode.AddStep("to", toStepLabel);
            return Wrap<S, E>(this);
        }

        /// <summary>
        ///     Adds the to step to this <see cref="GraphTraversal{SType, EType}" />.
        /// </summary>
        public GraphTraversal<S, E> To (ITraversal toVertex)
        {
            Bytecode.AddStep("to", toVertex);
            return Wrap<S, E>(this);
        }

        /// <summary>
        ///     Adds the to step to this <see cref="GraphTraversal{SType, EType}" />.
        /// </summary>
        public GraphTraversal<S, E> To (Vertex toVertex)
        {
            Bytecode.AddStep("to", toVertex);
            return Wrap<S, E>(this);
        }

        /// <summary>
        ///     Adds the toE step to this <see cref="GraphTraversal{SType, EType}" />.
        /// </summary>
        public GraphTraversal<S, Edge> ToE (Direction direction, params string[] edgeLabels)
        {
            var args = new List<object>(1 + edgeLabels.Length) {direction};
            args.AddRange(edgeLabels);
            Bytecode.AddStep("toE", args.ToArray());
            return Wrap<S, Edge>(this);
        }

        /// <summary>
        ///     Adds the toV step to this <see cref="GraphTraversal{SType, EType}" />.
        /// </summary>
        public GraphTraversal<S, Vertex> ToV (Direction direction)
        {
            Bytecode.AddStep("toV", direction);
            return Wrap<S, Vertex>(this);
        }

        /// <summary>
        ///     Adds the tree step to this <see cref="GraphTraversal{SType, EType}" />.
        /// </summary>
        public GraphTraversal<S, E2> Tree<E2> ()
        {
            Bytecode.AddStep("tree");
            return Wrap<S, E2>(this);
        }

        /// <summary>
        ///     Adds the tree step to this <see cref="GraphTraversal{SType, EType}" />.
        /// </summary>
        public GraphTraversal<S, E> Tree (string sideEffectKey)
        {
            Bytecode.AddStep("tree", sideEffectKey);
            return Wrap<S, E>(this);
        }

        /// <summary>
        ///     Adds the unfold step to this <see cref="GraphTraversal{SType, EType}" />.
        /// </summary>
        public GraphTraversal<S, E2> Unfold<E2> ()
        {
            Bytecode.AddStep("unfold");
            return Wrap<S, E2>(this);
        }

        /// <summary>
        ///     Adds the union step to this <see cref="GraphTraversal{SType, EType}" />.
        /// </summary>
        public GraphTraversal<S, E2> Union<E2> (params ITraversal[] unionTraversals)
        {
            var args = new List<object>(0 + unionTraversals.Length) {};
            args.AddRange(unionTraversals);
            Bytecode.AddStep("union", args.ToArray());
            return Wrap<S, E2>(this);
        }

        /// <summary>
        ///     Adds the until step to this <see cref="GraphTraversal{SType, EType}" />.
        /// </summary>
        public GraphTraversal<S, E> Until (IPredicate untilPredicate)
        {
            Bytecode.AddStep("until", untilPredicate);
            return Wrap<S, E>(this);
        }

        /// <summary>
        ///     Adds the until step to this <see cref="GraphTraversal{SType, EType}" />.
        /// </summary>
        public GraphTraversal<S, E> Until (ITraversal untilTraversal)
        {
            Bytecode.AddStep("until", untilTraversal);
            return Wrap<S, E>(this);
        }

        /// <summary>
        ///     Adds the value step to this <see cref="GraphTraversal{SType, EType}" />.
        /// </summary>
        public GraphTraversal<S, E2> Value<E2> ()
        {
            Bytecode.AddStep("value");
            return Wrap<S, E2>(this);
        }

        /// <summary>
        ///     Adds the valueMap step to this <see cref="GraphTraversal{SType, EType}" />.
        /// </summary>
        public GraphTraversal<S, IDictionary<TKey, TValue>> ValueMap<TKey, TValue> (params string[] propertyKeys)
        {
            var args = new List<object>(0 + propertyKeys.Length) {};
            args.AddRange(propertyKeys);
            Bytecode.AddStep("valueMap", args.ToArray());
            return Wrap<S, IDictionary<TKey, TValue>>(this);
        }

        /// <summary>
        ///     Adds the valueMap step to this <see cref="GraphTraversal{SType, EType}" />.
        /// </summary>
        public GraphTraversal<S, IDictionary<TKey, TValue>> ValueMap<TKey, TValue> (bool includeTokens, params string[] propertyKeys)
        {
            var args = new List<object>(1 + propertyKeys.Length) {includeTokens};
            args.AddRange(propertyKeys);
            Bytecode.AddStep("valueMap", args.ToArray());
            return Wrap<S, IDictionary<TKey, TValue>>(this);
        }

        /// <summary>
        ///     Adds the values step to this <see cref="GraphTraversal{SType, EType}" />.
        /// </summary>
        public GraphTraversal<S, E2> Values<E2> (params string[] propertyKeys)
        {
            var args = new List<object>(0 + propertyKeys.Length) {};
            args.AddRange(propertyKeys);
            Bytecode.AddStep("values", args.ToArray());
            return Wrap<S, E2>(this);
        }

        /// <summary>
        ///     Adds the where step to this <see cref="GraphTraversal{SType, EType}" />.
        /// </summary>
        public GraphTraversal<S, E> Where (P predicate)
        {
            Bytecode.AddStep("where", predicate);
            return Wrap<S, E>(this);
        }

        /// <summary>
        ///     Adds the where step to this <see cref="GraphTraversal{SType, EType}" />.
        /// </summary>
        public GraphTraversal<S, E> Where (string startKey, P predicate)
        {
            Bytecode.AddStep("where", startKey, predicate);
            return Wrap<S, E>(this);
        }

        /// <summary>
        ///     Adds the where step to this <see cref="GraphTraversal{SType, EType}" />.
        /// </summary>
        public GraphTraversal<S, E> Where (ITraversal whereTraversal)
        {
            Bytecode.AddStep("where", whereTraversal);
            return Wrap<S, E>(this);
        }

<<<<<<< HEAD
=======
        /// <summary>
        ///     Adds the with step to this <see cref="GraphTraversal{SType, EType}" />.
        /// </summary>
        public GraphTraversal<S, E> With (string key, object value)
        {
            Bytecode.AddStep("with", key, value);
            return Wrap<S, E>(this);
        }

>>>>>>> 160aef85
    }
}<|MERGE_RESOLUTION|>--- conflicted
+++ resolved
@@ -1676,8 +1676,6 @@
             return Wrap<S, E>(this);
         }
 
-<<<<<<< HEAD
-=======
         /// <summary>
         ///     Adds the with step to this <see cref="GraphTraversal{SType, EType}" />.
         /// </summary>
@@ -1687,6 +1685,5 @@
             return Wrap<S, E>(this);
         }
 
->>>>>>> 160aef85
     }
 }