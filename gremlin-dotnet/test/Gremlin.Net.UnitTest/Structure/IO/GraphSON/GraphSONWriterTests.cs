﻿#region License

/*
 * Licensed to the Apache Software Foundation (ASF) under one
 * or more contributor license agreements.  See the NOTICE file
 * distributed with this work for additional information
 * regarding copyright ownership.  The ASF licenses this file
 * to you under the Apache License, Version 2.0 (the
 * "License"); you may not use this file except in compliance
 * with the License.  You may obtain a copy of the License at
 *
 *     http://www.apache.org/licenses/LICENSE-2.0
 *
 * Unless required by applicable law or agreed to in writing,
 * software distributed under the License is distributed on an
 * "AS IS" BASIS, WITHOUT WARRANTIES OR CONDITIONS OF ANY
 * KIND, either express or implied.  See the License for the
 * specific language governing permissions and limitations
 * under the License.
 */

#endregion

using System;
using System.Collections.Generic;
using Gremlin.Net.Process.Traversal;
using Gremlin.Net.Process.Traversal.Strategy.Decoration;
using Gremlin.Net.Structure;
using Gremlin.Net.Structure.IO.GraphSON;
using Moq;
using Xunit;

namespace Gremlin.Net.UnitTest.Structure.IO.GraphSON
{
    public class GraphSONWriterTests
    {
        /// <summary>
        /// Parameters for each test supporting multiple versions of GraphSON
        /// </summary>
        public static IEnumerable<object[]> Versions => new []
        {
            new object[] { 2 },
            new object[] { 3 }
        };
        
        /// <summary>
        /// Parameters for each collections test supporting multiple versions of GraphSON
        /// </summary>
        public static IEnumerable<object[]> VersionsSupportingCollections => new []
        {
            new object[] { 3 }
        };

        private GraphSONWriter CreateGraphSONWriter(int version)
        {
            if (version == 3)
            {
                return new GraphSON3Writer();
            }
            return new GraphSON2Writer();
        }

        [Theory, MemberData(nameof(Versions))]
        public void ShouldSerializeInt(int version)
        {
            var writer = CreateGraphSONWriter(version);

            var graphSon = writer.WriteObject(1);

            Assert.Equal("{\"@type\":\"g:Int32\",\"@value\":1}", graphSon);
        }

        [Theory, MemberData(nameof(Versions))]
        public void ShouldSerializeLong(int version)
        {
            var writer = CreateGraphSONWriter(version);

            var graphSon = writer.WriteObject((long) 2);

            Assert.Equal("{\"@type\":\"g:Int64\",\"@value\":2}", graphSon);
        }

        [Theory, MemberData(nameof(Versions))]
        public void ShouldSerializeFloat(int version)
        {
            var writer = CreateGraphSONWriter(version);

            var graphSon = writer.WriteObject((float) 3.2);

            Assert.Equal("{\"@type\":\"g:Float\",\"@value\":3.2}", graphSon);
        }

        [Theory, MemberData(nameof(Versions))]
        public void ShouldSerializeDouble(int version)
        {
            var writer = CreateGraphSONWriter(version);

            var graphSon = writer.WriteObject(3.2);

            Assert.Equal("{\"@type\":\"g:Double\",\"@value\":3.2}", graphSon);
        }

        [Theory, MemberData(nameof(Versions))]
        public void ShouldSerializeDecimal(int version)
        {
            var writer = CreateGraphSONWriter(version);

            var graphSon = writer.WriteObject(6.5M);

            Assert.Equal("{\"@type\":\"gx:BigDecimal\",\"@value\":\"6.5\"}", graphSon);
        }

        [Theory, MemberData(nameof(Versions))]
        public void ShouldSerializeBoolean(int version)
        {
            var writer = CreateGraphSONWriter(version);

            var graphSon = writer.WriteObject(true);

            Assert.Equal("true", graphSon);
        }

        [Theory, MemberData(nameof(Versions))]
        public void ShouldSerializeArray(int version)
        {
            var writer = CreateGraphSONWriter(version);
            var array = new[] {5, 6};

            var serializedGraphSON = writer.WriteObject(array);

            var expectedGraphSON = "[{\"@type\":\"g:Int32\",\"@value\":5},{\"@type\":\"g:Int32\",\"@value\":6}]";
            Assert.Equal(expectedGraphSON, serializedGraphSON);
        }

        [Theory, MemberData(nameof(Versions))]
        public void ShouldSerializeBinding(int version)
        {
            var writer = CreateGraphSONWriter(version);
            var binding = new Binding("theKey", 123);

            var graphSon = writer.WriteObject(binding);

            const string expected =
                "{\"@type\":\"g:Binding\",\"@value\":{\"value\":{\"@type\":\"g:Int32\",\"@value\":123},\"key\":\"theKey\"}}";
            Assert.Equal(expected, graphSon);
        }

        [Fact]
        public void ShouldSerializeWithCustomSerializerForNewType()
        {
            var customSerializerByType = new Dictionary<Type, IGraphSONSerializer>
            {
                {typeof(TestClass), new TestGraphSONSerializer {TestNamespace = "NS"}}
            };
            var writer = new GraphSON2Writer(customSerializerByType);
            var testObj = new TestClass {Value = "test"};

            var serialized = writer.WriteObject(testObj);

            Assert.Equal("{\"@type\":\"NS:TestClass\",\"@value\":\"test\"}", serialized);
        }

        [Fact]
        public void ShouldSerializeWithCustomSerializerForCommonType()
        {
            var customSerializerMock = new Mock<IGraphSONSerializer>();
            var customSerializerByType = new Dictionary<Type, IGraphSONSerializer>
            {
                {typeof(int), customSerializerMock.Object}
            };
            var writer = new GraphSON2Writer(customSerializerByType);

            writer.WriteObject(12);

            customSerializerMock.Verify(m => m.Dictify(It.Is<int>(v => v == 12), It.IsAny<GraphSONWriter>()));
        }

        [Theory, MemberData(nameof(Versions))]
        public void ShouldSerializeDateTimeOffset(int version)
        {
            var writer = CreateGraphSONWriter(version);
            var dateTimeOffset = TestUtils.FromJavaTime(1475583442552);

            var graphSon = writer.WriteObject(dateTimeOffset);

            const string expected = "{\"@type\":\"g:Date\",\"@value\":1475583442552}";
            Assert.Equal(expected, graphSon);
        }

        [Theory, MemberData(nameof(Versions))]
        public void ShouldSerializeDictionary(int version)
        {
            var writer = CreateGraphSONWriter(version);
            var dictionary = new Dictionary<string, dynamic>
            {
                {"age", new List<int> {29}},
                {"name", new List<string> {"marko"}}
            };

            var serializedDict = writer.WriteObject(dictionary);

            var expectedGraphSON = "{\"age\":[{\"@type\":\"g:Int32\",\"@value\":29}],\"name\":[\"marko\"]}";
            Assert.Equal(expectedGraphSON, serializedDict);
        }

        [Theory, MemberData(nameof(Versions))]
        public void ShouldSerializeEdge(int version)
        {
            var writer = CreateGraphSONWriter(version);
            var edge = new Edge(7, new Vertex(0, "person"), "knows", new Vertex(1, "dog"));

            var graphSON = writer.WriteObject(edge);

            const string expected =
                "{\"@type\":\"g:Edge\",\"@value\":{\"id\":{\"@type\":\"g:Int32\",\"@value\":7},\"outV\":{\"@type\":\"g:Int32\",\"@value\":0},\"outVLabel\":\"person\",\"label\":\"knows\",\"inV\":{\"@type\":\"g:Int32\",\"@value\":1},\"inVLabel\":\"dog\"}}";
            Assert.Equal(expected, graphSON);
        }

        [Theory, MemberData(nameof(Versions))]
        public void ShouldSerializeEnum(int version)
        {
            var writer = CreateGraphSONWriter(version);

            var serializedEnum = writer.WriteObject(Direction.Both);

            var expectedGraphSON = "{\"@type\":\"g:Direction\",\"@value\":\"BOTH\"}";
            Assert.Equal(expectedGraphSON, serializedEnum);
        }

        [Theory, MemberData(nameof(Versions))]
        public void ShouldSerializeList(int version)
        {
            var writer = CreateGraphSONWriter(version);
            var list = new List<int> {5, 6};

            var serializedGraphSON = writer.WriteObject(list.ToArray());

            var expectedGraphSON = "[{\"@type\":\"g:Int32\",\"@value\":5},{\"@type\":\"g:Int32\",\"@value\":6}]";
            Assert.Equal(expectedGraphSON, serializedGraphSON);
        }

        [Theory, MemberData(nameof(VersionsSupportingCollections))]
        public void ShouldSerializeGList(int version)
        {
            var writer = CreateGraphSONWriter(version);
            var list = new List<object> {5, 6};

            var serializedGraphSON = writer.WriteObject(list);

            var expectedGraphSON = "{\"@type\":\"g:List\",\"@value\":[{\"@type\":\"g:Int32\",\"@value\":5}," +
                                   "{\"@type\":\"g:Int32\",\"@value\":6}]}";
            Assert.Equal(expectedGraphSON, serializedGraphSON);
        }

        [Theory, MemberData(nameof(VersionsSupportingCollections))]
        public void ShouldSerializeGSet(int version)
        {
            var writer = CreateGraphSONWriter(version);
            ISet<object> set = new HashSet<object> {600L, 700L};

            var serializedGraphSON = writer.WriteObject(set);

            var expectedGraphSON = "{\"@type\":\"g:Set\",\"@value\":[{\"@type\":\"g:Int64\",\"@value\":600}," +
                                   "{\"@type\":\"g:Int64\",\"@value\":700}]}";
            Assert.Equal(expectedGraphSON, serializedGraphSON);
        }

        [Theory, MemberData(nameof(VersionsSupportingCollections))]
        public void ShouldSerializeGMap(int version)
        {
            var writer = CreateGraphSONWriter(version);
            IDictionary<object, object> map = new Dictionary<object, object> { { 1L, "a"}, { 200L, "b"}};

            var serializedGraphSON = writer.WriteObject(map);

            var expectedGraphSON = "{\"@type\":\"g:Map\",\"@value\":[{\"@type\":\"g:Int64\",\"@value\":1},\"a\"," +
                                   "{\"@type\":\"g:Int64\",\"@value\":200},\"b\"]}";
            Assert.Equal(expectedGraphSON, serializedGraphSON);
        }

        [Theory, MemberData(nameof(Versions))]
        public void ShouldSerializePredicateWithTwoValues(int version)
        {
<<<<<<< HEAD
            var writer = CreateGraphSONWriter(version);
            var predicate = new TraversalPredicate("within", new List<int> {1, 2});
=======
            var writer = CreateStandardGraphSONWriter();
            var predicate = new P("within", new List<int> {1, 2});
>>>>>>> 5cf1cba5

            var serializedPredicate = writer.WriteObject(predicate);

            var expectedGraphSON =
                "{\"@type\":\"g:P\",\"@value\":{\"predicate\":\"within\",\"value\":[{\"@type\":\"g:Int32\",\"@value\":1},{\"@type\":\"g:Int32\",\"@value\":2}]}}";
            Assert.Equal(expectedGraphSON, serializedPredicate);
        }

        [Theory, MemberData(nameof(Versions))]
        public void ShouldSerializePredicateWithSingleValue(int version)
        {
<<<<<<< HEAD
            var writer = CreateGraphSONWriter(version);
            var predicate = new TraversalPredicate("lt", 5);
=======
            var writer = CreateStandardGraphSONWriter();
            var predicate = new P("lt", 5);
>>>>>>> 5cf1cba5

            var serializedPredicate = writer.WriteObject(predicate);

            var expectedGraphSON =
                "{\"@type\":\"g:P\",\"@value\":{\"predicate\":\"lt\",\"value\":{\"@type\":\"g:Int32\",\"@value\":5}}}";
            Assert.Equal(expectedGraphSON, serializedPredicate);
        }

        [Theory, MemberData(nameof(Versions))]
        public void ShouldSerializePropertyWithEdgeElement(int version)
        {
            var writer = CreateGraphSONWriter(version);
            var property = new Property("aKey", "aValue", new Edge("anId", new Vertex(1), "edgeLabel", new Vertex(2)));

            var graphSON = writer.WriteObject(property);

            const string expected =
                "{\"@type\":\"g:Property\",\"@value\":{\"key\":\"aKey\",\"value\":\"aValue\",\"element\":{\"@type\":\"g:Edge\",\"@value\":{\"id\":\"anId\",\"outV\":{\"@type\":\"g:Int32\",\"@value\":1},\"label\":\"edgeLabel\",\"inV\":{\"@type\":\"g:Int32\",\"@value\":2}}}}}";
            Assert.Equal(expected, graphSON);
        }

        [Theory, MemberData(nameof(Versions))]
        public void ShouldSerializePropertyWithVertexPropertyElement(int version)
        {
            var writer = CreateGraphSONWriter(version);
            var property = new Property("name", "marko",
                new VertexProperty("anId", "aKey", 21345, new Vertex("vertexId")));

            var graphSON = writer.WriteObject(property);

            const string expected =
                "{\"@type\":\"g:Property\",\"@value\":{\"key\":\"name\",\"value\":\"marko\",\"element\":{\"@type\":\"g:VertexProperty\",\"@value\":{\"id\":\"anId\",\"label\":\"aKey\",\"vertex\":\"vertexId\"}}}}";
            Assert.Equal(expected, graphSON);
        }

        [Theory, MemberData(nameof(Versions))]
        public void ShouldSerializeVertexProperty(int version)
        {
            var writer = CreateGraphSONWriter(version);
            var vertexProperty = new VertexProperty("blah", "keyA", true, new Vertex("stephen"));

            var graphSON = writer.WriteObject(vertexProperty);

            const string expected =
                "{\"@type\":\"g:VertexProperty\",\"@value\":{\"id\":\"blah\",\"label\":\"keyA\",\"value\":true,\"vertex\":\"stephen\"}}";
            Assert.Equal(expected, graphSON);
        }

        [Theory, MemberData(nameof(Versions))]
        public void ShouldSerializeGuid(int version)
        {
            var writer = CreateGraphSONWriter(version);
            var guid = Guid.Parse("41d2e28a-20a4-4ab0-b379-d810dede3786");

            var graphSon = writer.WriteObject(guid);

            const string expected = "{\"@type\":\"g:UUID\",\"@value\":\"41d2e28a-20a4-4ab0-b379-d810dede3786\"}";
            Assert.Equal(expected, graphSon);
        }

        [Theory, MemberData(nameof(Versions))]
        public void ShouldSerializeVertex(int version)
        {
            var writer = CreateGraphSONWriter(version);
            var vertex = new Vertex(45.23f);

            var graphSON = writer.WriteObject(vertex);

            const string expected =
                "{\"@type\":\"g:Vertex\",\"@value\":{\"id\":{\"@type\":\"g:Float\",\"@value\":45.23},\"label\":\"vertex\"}}";
            Assert.Equal(expected, graphSON);
        }

        [Theory, MemberData(nameof(Versions))]
        public void ShouldSerializeVertexWithLabel(int version)
        {
            var writer = CreateGraphSONWriter(version);
            var vertex = new Vertex((long) 123, "project");

            var graphSON = writer.WriteObject(vertex);

            const string expected =
                "{\"@type\":\"g:Vertex\",\"@value\":{\"id\":{\"@type\":\"g:Int64\",\"@value\":123},\"label\":\"project\"}}";
            Assert.Equal(expected, graphSON);
        }

        [Theory, MemberData(nameof(Versions))]
        public void ShouldSerializeTypeToItsObject(int version)
        {
            var writer = CreateGraphSONWriter(version);
            var type = typeof(SubgraphStrategy);

            var graphSon = writer.WriteObject(type);

            const string expected = "{\"@type\":\"g:SubgraphStrategy\",\"@value\":{}}";
            Assert.Equal(expected, graphSon);
        }
    }

    internal class TestGraphSONSerializer : IGraphSONSerializer
    {
        public string TestNamespace { get; set; }

        public Dictionary<string, dynamic> Dictify(dynamic objectData, GraphSONWriter writer)
        {
            return GraphSONUtil.ToTypedValue(nameof(TestClass), objectData.Value, TestNamespace);
        }
    }
}<|MERGE_RESOLUTION|>--- conflicted
+++ resolved
@@ -281,13 +281,8 @@
         [Theory, MemberData(nameof(Versions))]
         public void ShouldSerializePredicateWithTwoValues(int version)
         {
-<<<<<<< HEAD
-            var writer = CreateGraphSONWriter(version);
-            var predicate = new TraversalPredicate("within", new List<int> {1, 2});
-=======
-            var writer = CreateStandardGraphSONWriter();
+            var writer = CreateGraphSONWriter(version);
             var predicate = new P("within", new List<int> {1, 2});
->>>>>>> 5cf1cba5
 
             var serializedPredicate = writer.WriteObject(predicate);
 
@@ -299,13 +294,8 @@
         [Theory, MemberData(nameof(Versions))]
         public void ShouldSerializePredicateWithSingleValue(int version)
         {
-<<<<<<< HEAD
-            var writer = CreateGraphSONWriter(version);
-            var predicate = new TraversalPredicate("lt", 5);
-=======
-            var writer = CreateStandardGraphSONWriter();
+            var writer = CreateGraphSONWriter(version);
             var predicate = new P("lt", 5);
->>>>>>> 5cf1cba5
 
             var serializedPredicate = writer.WriteObject(predicate);
 
