--- conflicted
+++ resolved
@@ -422,8 +422,8 @@
     @FeatureRequirement(featureClass = Graph.Features.VertexFeatures.class, feature = Graph.Features.VertexFeatures.FEATURE_ADD_VERTICES)
     @FeatureRequirement(featureClass = EdgePropertyFeatures.class, feature = EdgePropertyFeatures.FEATURE_FLOAT_VALUES)
     public void shouldReadWriteEdgeToKryoUsingFloatProperty() throws Exception {
-        final Vertex v1 = g.addVertex(Element.LABEL, "person");
-        final Vertex v2 = g.addVertex(Element.LABEL, "person");
+        final Vertex v1 = g.addVertex(T.label, "person");
+        final Vertex v2 = g.addVertex(T.label, "person");
         final Edge e = v1.addEdge("friend", v2, "weight", 0.5f, Graph.Key.hide("acl"), "rw");
 
         try (final ByteArrayOutputStream os = new ByteArrayOutputStream()) {
@@ -461,8 +461,8 @@
     @FeatureRequirement(featureClass = Graph.Features.VertexFeatures.class, feature = Graph.Features.VertexFeatures.FEATURE_ADD_VERTICES)
     @FeatureRequirement(featureClass = EdgePropertyFeatures.class, feature = EdgePropertyFeatures.FEATURE_DOUBLE_VALUES)
     public void shouldReadWriteEdgeToKryo() throws Exception {
-        final Vertex v1 = g.addVertex(Element.LABEL, "person");
-        final Vertex v2 = g.addVertex(Element.LABEL, "person");
+        final Vertex v1 = g.addVertex(T.label, "person");
+        final Vertex v2 = g.addVertex(T.label, "person");
         final Edge e = v1.addEdge("friend", v2, "weight", 0.5d, Graph.Key.hide("acl"), "rw");
 
         try (final ByteArrayOutputStream os = new ByteArrayOutputStream()) {
@@ -501,8 +501,8 @@
     @FeatureRequirement(featureClass = EdgePropertyFeatures.class, feature = EdgePropertyFeatures.FEATURE_FLOAT_VALUES)
     @FeatureRequirement(featureClass = EdgePropertyFeatures.class, feature = EdgePropertyFeatures.FEATURE_DOUBLE_VALUES)
     public void shouldReadWriteEdgeToGraphSON() throws Exception {
-        final Vertex v1 = g.addVertex(Element.LABEL, "person");
-        final Vertex v2 = g.addVertex(Element.LABEL, "person");
+        final Vertex v1 = g.addVertex(T.label, "person");
+        final Vertex v2 = g.addVertex(T.label, "person");
         final Edge e = v1.addEdge("friend", v2, "weight", 0.5f, Graph.Key.hide("acl"), "rw");
 
         try (final ByteArrayOutputStream os = new ByteArrayOutputStream()) {
@@ -541,13 +541,8 @@
     @FeatureRequirement(featureClass = Graph.Features.VertexFeatures.class, feature = Graph.Features.VertexFeatures.FEATURE_NUMERIC_IDS)
     @FeatureRequirement(featureClass = Graph.Features.VertexFeatures.class, feature = FEATURE_USER_SUPPLIED_IDS)
     public void shouldReadWriteEdgeToGraphSONNonLossy() throws Exception {
-<<<<<<< HEAD
-        final Vertex v1 = g.addVertex(Element.ID, 1l, Element.LABEL, "person");
-        final Vertex v2 = g.addVertex(Element.ID, 2l, Element.LABEL, "person");
-=======
-        final Vertex v1 = g.addVertex(T.id, 1l);
-        final Vertex v2 = g.addVertex(T.id, 2l);
->>>>>>> f75fc1af
+        final Vertex v1 = g.addVertex(T.id, 1l, T.label, "person");
+        final Vertex v2 = g.addVertex(T.id, 2l, T.label, "person");
         final Edge e = v1.addEdge("friend", v2, "weight", 0.5f, Graph.Key.hide("acl"), "rw");
 
         try (final ByteArrayOutputStream os = new ByteArrayOutputStream()) {
@@ -589,8 +584,8 @@
     @FeatureRequirement(featureClass = EdgePropertyFeatures.class, feature = EdgePropertyFeatures.FEATURE_SERIALIZABLE_VALUES)
     public void shouldSupportUUIDInGraphSON() throws Exception {
         final UUID id = UUID.randomUUID();
-        final Vertex v1 = g.addVertex(Element.LABEL, "person");
-        final Vertex v2 = g.addVertex(Element.LABEL, "person");
+        final Vertex v1 = g.addVertex(T.label, "person");
+        final Vertex v2 = g.addVertex(T.label, "person");
         final Edge e = v1.addEdge("friend", v2, "uuid", id);
 
         try (final ByteArrayOutputStream os = new ByteArrayOutputStream()) {
@@ -630,8 +625,8 @@
     @FeatureRequirement(featureClass = EdgePropertyFeatures.class, feature = EdgePropertyFeatures.FEATURE_SERIALIZABLE_VALUES)
     public void shouldSupportUUIDInKryo() throws Exception {
         final UUID id = UUID.randomUUID();
-        final Vertex v1 = g.addVertex(Element.LABEL, "person");
-        final Vertex v2 = g.addVertex(Element.LABEL, "person");
+        final Vertex v1 = g.addVertex(T.label, "person");
+        final Vertex v2 = g.addVertex(T.label, "person");
         final Edge e = v1.addEdge("friend", v2, "uuid", id);
 
         try (final ByteArrayOutputStream os = new ByteArrayOutputStream()) {
@@ -682,7 +677,6 @@
             final KryoReader reader = KryoReader.build()
                     .setWorkingDirectory(File.separator + "tmp").create();
             try (final ByteArrayInputStream bais = new ByteArrayInputStream(os.toByteArray())) {
-<<<<<<< HEAD
                 reader.readVertex(bais, detachedVertex -> {
                     assertEquals(v1.id(), detachedVertex.id());
                     assertEquals(v1.label(), detachedVertex.label());
@@ -694,26 +688,6 @@
                     called.set(true);
                     return mock(Vertex.class);
                 });
-=======
-                reader.readVertex(bais,
-                        (vertexId, label, properties) -> {
-                            assertEquals(v1.id(), vertexId);
-                            assertEquals(v1.label(), label);
-
-                            final Map<String, Object> m = new HashMap<>();
-                            for (int i = 0; i < properties.length; i = i + 2) {
-                                if (!properties[i].equals(T.id.getAccessor()))
-                                    m.put((String) properties[i], properties[i + 1]);
-                            }
-
-                            assertEquals(2, m.size());
-                            assertEquals(v1.value("name"), m.get("name").toString());
-                            assertEquals(v1.hiddens("acl").value().next().toString(), m.get(Graph.Key.hide("acl")).toString());
-
-                            called.set(true);
-                            return mock(Vertex.class);
-                        });
->>>>>>> f75fc1af
             }
             assertTrue(called.get());
         }
@@ -737,7 +711,6 @@
             final KryoReader reader = KryoReader.build()
                     .setWorkingDirectory(File.separator + "tmp").create();
             try (final ByteArrayInputStream bais = new ByteArrayInputStream(os.toByteArray())) {
-<<<<<<< HEAD
                 reader.readVertex(bais, detachedVertex -> {
                     assertEquals(v1.id(), detachedVertex.id());
                     assertEquals(v1.label(), detachedVertex.label());
@@ -785,26 +758,6 @@
                     called.set(true);
                     return mock(Vertex.class);
                 });
-=======
-                reader.readVertex(bais,
-                        (vertexId, label, properties) -> {
-                            assertEquals(v1.id(), vertexId);
-                            assertEquals(v1.label(), label);
-
-                            final Map<String, Object> m = new HashMap<>();
-                            for (int i = 0; i < properties.length; i = i + 2) {
-                                if (!properties[i].equals(T.id.getAccessor()))
-                                    m.put((String) properties[i], properties[i + 1]);
-                            }
-
-                            assertEquals(2, m.size());
-                            assertEquals(v1.value("name"), m.get("name").toString());
-                            assertEquals(v1.hiddens("acl").value().next().toString(), m.get(Graph.Key.hide("acl")).toString());
-
-                            called.set(true);
-                            return mock(Vertex.class);
-                        });
->>>>>>> f75fc1af
             }
             assertTrue(called.get());
         }
@@ -828,7 +781,6 @@
             final AtomicBoolean called = new AtomicBoolean(false);
             final GraphSONReader reader = GraphSONReader.build().create();
             try (final ByteArrayInputStream bais = new ByteArrayInputStream(os.toByteArray())) {
-<<<<<<< HEAD
                 reader.readVertex(bais, detachedVertex -> {
                     assertEquals(v1.id().toString(), detachedVertex.id().toString()); // lossy
                     assertEquals(v1.label(), detachedVertex.label());
@@ -839,25 +791,6 @@
                     called.set(true);
                     return detachedVertex;
                 });
-=======
-                reader.readVertex(bais,
-                        (vertexId, label, properties) -> {
-                            assertEquals(v1.id().toString(), vertexId.toString()); // lossy
-                            assertEquals(v1.label(), label);
-
-                            final Map<String, Object> m = new HashMap<>();
-                            for (int i = 0; i < properties.length; i = i + 2) {
-                                if (!properties[i].equals(T.id.getAccessor()))
-                                    m.put((String) properties[i], properties[i + 1]);
-                            }
-
-                            assertEquals(1, m.size());
-                            assertEquals(v1.value("name"), m.get("name"));
-
-                            called.set(true);
-                            return mock(Vertex.class);
-                        });
->>>>>>> f75fc1af
             }
 
             assertTrue(called.get());
@@ -959,9 +892,9 @@
     @FeatureRequirement(featureClass = VertexPropertyFeatures.class, feature = FEATURE_STRING_VALUES)
     @FeatureRequirement(featureClass = EdgePropertyFeatures.class, feature = EdgePropertyFeatures.FEATURE_DOUBLE_VALUES)
     public void shouldReadWriteVertexWithOUTOUTEdgesToKryo() throws Exception {
-        final Vertex v1 = g.addVertex("name", "marko", Element.LABEL, "person");
-
-        final Vertex v2 = g.addVertex(Element.LABEL, "person");
+        final Vertex v1 = g.addVertex("name", "marko", T.label, "person");
+
+        final Vertex v2 = g.addVertex(T.label, "person");
         final Edge e = v1.addEdge("friends", v2, "weight", 0.5d);
 
         try (final ByteArrayOutputStream os = new ByteArrayOutputStream()) {
@@ -976,7 +909,6 @@
             // todo: add standard helper to always return Detached class
 
             try (final ByteArrayInputStream bais = new ByteArrayInputStream(os.toByteArray())) {
-<<<<<<< HEAD
                 reader.readVertex(bais, Direction.OUT, detachedVertex -> {
                     assertEquals(v1.id(), detachedVertex.id());
                     assertEquals(v1.label(), detachedVertex.label());
@@ -1001,41 +933,6 @@
 
                     return detachedEdge;
                 });
-=======
-                reader.readVertex(bais,
-                        Direction.OUT,
-                        (vertexId, label, properties) -> {
-                            assertEquals(v1.id(), vertexId);
-                            assertEquals(v1.label(), label);
-
-                            final Map<String, Object> m = new HashMap<>();
-                            for (int i = 0; i < properties.length; i = i + 2) {
-                                if (!properties[i].equals(T.id.getAccessor()))
-                                    m.put((String) properties[i], properties[i + 1]);
-                            }
-
-                            assertEquals(1, m.size());
-                            assertEquals(v1.value("name"), m.get("name").toString());
-
-                            calledVertex.set(true);
-                            final Vertex vsub1 = mock(Vertex.class);
-                            when(vsub1.id()).thenReturn(v1.id());
-                            return vsub1;
-                        },
-                        (edgeId, outId, inId, label, properties) -> {
-                            assertEquals(e.id(), edgeId);
-                            assertEquals(v1.id(), outId);
-                            assertEquals(v2.id(), inId);
-                            assertEquals(e.label(), label);
-                            assertEquals(e.keys().size(), properties.length / 2);
-                            assertEquals("weight", properties[0]);
-                            assertEquals(0.5d, properties[1]);
-
-                            calledEdge.set(true);
-
-                            return null;
-                        });
->>>>>>> f75fc1af
             }
 
             assertTrue(calledVertex.get());
@@ -1050,8 +947,8 @@
     @FeatureRequirement(featureClass = EdgePropertyFeatures.class, feature = EdgePropertyFeatures.FEATURE_FLOAT_VALUES)
     @FeatureRequirement(featureClass = EdgePropertyFeatures.class, feature = EdgePropertyFeatures.FEATURE_DOUBLE_VALUES)
     public void shouldReadWriteVertexWithOUTOUTEdgesToGraphSON() throws Exception {
-        final Vertex v1 = g.addVertex("name", "marko", Element.LABEL, "person");
-        final Vertex v2 = g.addVertex(Element.LABEL, "person");
+        final Vertex v1 = g.addVertex("name", "marko", T.label, "person");
+        final Vertex v2 = g.addVertex(T.label, "person");
         final Edge e = v1.addEdge("friends", v2, "weight", 0.5f);
 
         try (final ByteArrayOutputStream os = new ByteArrayOutputStream()) {
@@ -1062,7 +959,6 @@
             final AtomicBoolean calledEdge = new AtomicBoolean(false);
             final GraphSONReader reader = GraphSONReader.build().create();
             try (final ByteArrayInputStream bais = new ByteArrayInputStream(os.toByteArray())) {
-<<<<<<< HEAD
                 reader.readVertex(bais, Direction.OUT, detachedVertex -> {
                     assertEquals(v1.id().toString(), detachedVertex.id().toString());  // lossy
                     assertEquals(v1.label(), detachedVertex.label());
@@ -1086,37 +982,6 @@
                     calledEdge.set(true);
                     return null;
                 });
-=======
-                reader.readVertex(bais,
-                        Direction.OUT,
-                        (vertexId, label, properties) -> {
-                            assertEquals(v1.id().toString(), vertexId.toString());  // lossy
-                            assertEquals(v1.label(), label);
-
-                            final Map<String, Object> m = new HashMap<>();
-                            for (int i = 0; i < properties.length; i = i + 2) {
-                                if (!properties[i].equals(T.id.getAccessor()))
-                                    m.put((String) properties[i], properties[i + 1]);
-                            }
-
-                            assertEquals(1, m.size());
-                            assertEquals(v1.value("name"), m.get("name"));
-                            calledVertex.set(true);
-                            return null;
-                        },
-                        (edgeId, outId, inId, label, properties) -> {
-                            assertEquals(e.id().toString(), edgeId.toString());  // lossy
-                            assertEquals(v1.id().toString(), outId.toString());  // lossy
-                            assertEquals(v2.id().toString(), inId.toString());   // lossy
-                            assertEquals(e.label(), label);
-                            assertEquals(e.keys().size(), properties.length / 2);
-                            assertEquals("weight", properties[0]);
-                            assertEquals(0.5d, properties[1]);                      // lossy
-
-                            calledEdge.set(true);
-                            return null;
-                        });
->>>>>>> f75fc1af
             }
 
             assertTrue(calledVertex.get());
@@ -1130,9 +995,9 @@
     @FeatureRequirement(featureClass = VertexPropertyFeatures.class, feature = FEATURE_STRING_VALUES)
     @FeatureRequirement(featureClass = EdgePropertyFeatures.class, feature = EdgePropertyFeatures.FEATURE_DOUBLE_VALUES)
     public void shouldReadWriteVertexWithININEdgesToKryo() throws Exception {
-        final Vertex v1 = g.addVertex("name", "marko", Element.LABEL, "person");
-
-        final Vertex v2 = g.addVertex(Element.LABEL, "person");
+        final Vertex v1 = g.addVertex("name", "marko", T.label, "person");
+
+        final Vertex v2 = g.addVertex(T.label, "person");
         final Edge e = v2.addEdge("friends", v1, "weight", 0.5d);
 
         try (final ByteArrayOutputStream os = new ByteArrayOutputStream()) {
@@ -1145,7 +1010,6 @@
             final KryoReader reader = KryoReader.build()
                     .setWorkingDirectory(File.separator + "tmp").create();
             try (final ByteArrayInputStream bais = new ByteArrayInputStream(os.toByteArray())) {
-<<<<<<< HEAD
                 reader.readVertex(bais, Direction.IN, detachedVertex -> {
                     assertEquals(v1.id(), detachedVertex.id());
                     assertEquals(v1.label(), detachedVertex.label());
@@ -1170,42 +1034,6 @@
 
                     return detachedEdge;
                 });
-=======
-                reader.readVertex(bais,
-                        Direction.IN,
-                        (vertexId, label, properties) -> {
-                            assertEquals(v1.id(), vertexId);
-                            assertEquals(v1.label(), label);
-
-                            final Map<String, Object> m = new HashMap<>();
-                            for (int i = 0; i < properties.length; i = i + 2) {
-                                if (!properties[i].equals(T.id.getAccessor()))
-                                    m.put((String) properties[i], properties[i + 1]);
-                            }
-
-                            assertEquals(1, m.size());
-                            assertEquals(v1.value("name"), m.get("name").toString());
-
-                            calledVertex.set(true);
-
-                            final Vertex vsub1 = mock(Vertex.class);
-                            when(vsub1.id()).thenReturn(v1.id());
-                            return vsub1;
-                        },
-                        (edgeId, outId, inId, label, properties) -> {
-                            assertEquals(e.id(), edgeId);
-                            assertEquals(v2.id(), outId);
-                            assertEquals(v1.id(), inId);
-                            assertEquals(e.label(), label);
-                            assertEquals(e.keys().size(), properties.length / 2);
-                            assertEquals("weight", properties[0]);
-                            assertEquals(0.5d, properties[1]);
-
-                            calledEdge.set(true);
-
-                            return null;
-                        });
->>>>>>> f75fc1af
             }
 
             assertTrue(calledVertex.get());
@@ -1220,8 +1048,8 @@
     @FeatureRequirement(featureClass = EdgePropertyFeatures.class, feature = EdgePropertyFeatures.FEATURE_FLOAT_VALUES)
     @FeatureRequirement(featureClass = EdgePropertyFeatures.class, feature = EdgePropertyFeatures.FEATURE_DOUBLE_VALUES)
     public void shouldReadWriteVertexWithININEdgesToGraphSON() throws Exception {
-        final Vertex v1 = g.addVertex("name", "marko", Element.LABEL, "person");
-        final Vertex v2 = g.addVertex(Element.LABEL, "person");
+        final Vertex v1 = g.addVertex("name", "marko", T.label, "person");
+        final Vertex v2 = g.addVertex(T.label, "person");
         final Edge e = v2.addEdge("friends", v1, "weight", 0.5f);
 
         try (final ByteArrayOutputStream os = new ByteArrayOutputStream()) {
@@ -1233,7 +1061,6 @@
             final AtomicBoolean calledEdge = new AtomicBoolean(false);
             final GraphSONReader reader = GraphSONReader.build().create();
             try (final ByteArrayInputStream bais = new ByteArrayInputStream(os.toByteArray())) {
-<<<<<<< HEAD
                 reader.readVertex(bais, Direction.IN, detachedVertex -> {
                     assertEquals(v1.id().toString(), detachedVertex.id().toString());  // lossy
                     assertEquals(v1.label(), detachedVertex.label());
@@ -1257,37 +1084,6 @@
                     calledEdge.set(true);
                     return null;
                 });
-=======
-                reader.readVertex(bais,
-                        Direction.IN,
-                        (vertexId, label, properties) -> {
-                            assertEquals(v1.id().toString(), vertexId.toString()); // lossy
-                            assertEquals(v1.label(), label);
-
-                            final Map<String, Object> m = new HashMap<>();
-                            for (int i = 0; i < properties.length; i = i + 2) {
-                                if (!properties[i].equals(T.id.getAccessor()))
-                                    m.put((String) properties[i], properties[i + 1]);
-                            }
-
-                            assertEquals(1, m.size());
-                            assertEquals(v1.value("name"), m.get("name"));
-                            calledVertex.set(true);
-                            return null;
-                        },
-                        (edgeId, outId, inId, label, properties) -> {
-                            assertEquals(e.id().toString(), edgeId.toString()); // lossy
-                            assertEquals(v1.id().toString(), inId.toString());  // lossy
-                            assertEquals(v2.id().toString(), outId.toString()); // lossy
-                            assertEquals(e.label(), label);
-                            assertEquals(e.keys().size(), properties.length / 2);
-                            assertEquals("weight", properties[0]);
-                            assertEquals(0.5d, properties[1]);                     // lossy
-
-                            calledEdge.set(true);
-                            return null;
-                        });
->>>>>>> f75fc1af
             }
 
             assertTrue(calledVertex.get());
@@ -1301,9 +1097,9 @@
     @FeatureRequirement(featureClass = VertexPropertyFeatures.class, feature = FEATURE_STRING_VALUES)
     @FeatureRequirement(featureClass = EdgePropertyFeatures.class, feature = EdgePropertyFeatures.FEATURE_DOUBLE_VALUES)
     public void shouldReadWriteVertexWithBOTHBOTHEdgesToKryo() throws Exception {
-        final Vertex v1 = g.addVertex("name", "marko", Element.LABEL, "person");
-
-        final Vertex v2 = g.addVertex(Element.LABEL, "person");
+        final Vertex v1 = g.addVertex("name", "marko", T.label, "person");
+
+        final Vertex v2 = g.addVertex(T.label, "person");
         final Edge e1 = v2.addEdge("friends", v1, "weight", 0.5d);
         final Edge e2 = v1.addEdge("friends", v2, "weight", 1.0d);
 
@@ -1318,7 +1114,6 @@
             final KryoReader reader = KryoReader.build()
                     .setWorkingDirectory(File.separator + "tmp").create();
             try (final ByteArrayInputStream bais = new ByteArrayInputStream(os.toByteArray())) {
-<<<<<<< HEAD
                 reader.readVertex(bais, Direction.BOTH, detachedVertex -> {
                     assertEquals(v1.id(), detachedVertex.id());
                     assertEquals(v1.label(), detachedVertex.label());
@@ -1356,56 +1151,6 @@
 
                     return null;
                 });
-=======
-                reader.readVertex(bais,
-                        Direction.BOTH,
-                        (vertexId, label, properties) -> {
-                            if (g.features().vertex().supportsUserSuppliedIds())
-                                assertEquals(v1.id(), vertexId);
-
-                            assertEquals(v1.label(), label);
-
-                            final Map<String, Object> m = new HashMap<>();
-                            for (int i = 0; i < properties.length; i = i + 2) {
-                                if (!properties[i].equals(T.id.getAccessor()))
-                                    m.put((String) properties[i], properties[i + 1]);
-                            }
-
-                            assertEquals(1, m.size());
-                            assertEquals(v1.value("name"), m.get("name").toString());
-
-                            calledVertex.set(true);
-
-                            final Vertex vsub1 = mock(Vertex.class);
-                            when(vsub1.id()).thenReturn(v1.id());
-                            return vsub1;
-                        },
-                        (edgeId, outId, inId, label, properties) -> {
-                            if (edgeId.equals(e1.id())) {
-                                assertEquals(v2.id(), outId);
-                                assertEquals(v1.id(), inId);
-                                assertEquals(e1.label(), label);
-                                assertEquals(e1.keys().size(), properties.length / 2);
-                                assertEquals("weight", properties[0]);
-                                assertEquals(0.5d, properties[1]);
-
-                                calledEdge1.set(true);
-                            } else if (edgeId.equals(e2.id())) {
-                                assertEquals(v1.id(), outId);
-                                assertEquals(v2.id(), inId);
-                                assertEquals(e2.label(), label);
-                                assertEquals(e2.keys().size(), properties.length / 2);
-                                assertEquals("weight", properties[0]);
-                                assertEquals(1.0d, properties[1]);
-
-                                calledEdge2.set(true);
-                            } else {
-                                fail("An edge id generated that does not exist");
-                            }
-
-                            return null;
-                        });
->>>>>>> f75fc1af
             }
 
             assertTrue(calledVertex.get());
@@ -1421,8 +1166,8 @@
     @FeatureRequirement(featureClass = EdgePropertyFeatures.class, feature = EdgePropertyFeatures.FEATURE_FLOAT_VALUES)
     @FeatureRequirement(featureClass = EdgePropertyFeatures.class, feature = EdgePropertyFeatures.FEATURE_DOUBLE_VALUES)
     public void shouldReadWriteVertexWithBOTHBOTHEdgesToGraphSON() throws Exception {
-        final Vertex v1 = g.addVertex("name", "marko", Element.LABEL, "person");
-        final Vertex v2 = g.addVertex(Element.LABEL, "person");
+        final Vertex v1 = g.addVertex("name", "marko", T.label, "person");
+        final Vertex v2 = g.addVertex(T.label, "person");
         final Edge e1 = v2.addEdge("friends", v1, "weight", 0.5f);
         final Edge e2 = v1.addEdge("friends", v2, "weight", 1.0f);
 
@@ -1436,7 +1181,6 @@
 
             final GraphSONReader reader = GraphSONReader.build().create();
             try (final ByteArrayInputStream bais = new ByteArrayInputStream(os.toByteArray())) {
-<<<<<<< HEAD
                 reader.readVertex(bais, Direction.BOTH,detachedVertex -> {
                     assertEquals(v1.id().toString(), detachedVertex.id().toString());  // lossy
                     assertEquals(v1.label(), detachedVertex.label());
@@ -1475,52 +1219,6 @@
 
                     return null;
                 });
-=======
-                reader.readVertex(bais,
-                        Direction.BOTH,
-                        (vertexId, label, properties) -> {
-                            assertEquals(v1.id().toString(), vertexId.toString());  // lossy
-                            assertEquals(v1.label(), label);
-
-                            final Map<String, Object> m = new HashMap<>();
-                            for (int i = 0; i < properties.length; i = i + 2) {
-                                if (!properties[i].equals(T.id.getAccessor()))
-                                    m.put((String) properties[i], properties[i + 1]);
-                            }
-
-                            assertEquals(1, m.size());
-                            assertEquals(v1.value("name"), m.get("name"));
-
-                            vertexCalled.set(true);
-
-                            return null;
-                        },
-                        (edgeId, outId, inId, label, properties) -> {
-                            if (edgeId.toString().equals(e1.id().toString())) {      // lossy
-                                assertEquals(v2.id().toString(), outId.toString());  // lossy
-                                assertEquals(v1.id().toString(), inId.toString());   // lossy
-                                assertEquals(e1.label(), label);
-                                assertEquals(e1.keys().size(), properties.length / 2);
-                                assertEquals("weight", properties[0]);
-                                assertEquals(0.5d, properties[1]);                      // lossy
-
-                                edge1Called.set(true);
-                            } else if (edgeId.toString().equals(e2.id().toString())) { // lossy
-                                assertEquals(v1.id().toString(), outId.toString());    // lossy
-                                assertEquals(v2.id().toString(), inId.toString());     // lossy
-                                assertEquals(e2.label(), label);
-                                assertEquals(e2.keys().size(), properties.length / 2);
-                                assertEquals("weight", properties[0]);
-                                assertEquals(1.0d, properties[1]);                        // lossy
-
-                                edge2Called.set(true);
-                            } else {
-                                fail("An edge id generated that does not exist");
-                            }
-
-                            return null;
-                        });
->>>>>>> f75fc1af
             }
 
             assertTrue(vertexCalled.get());
@@ -1536,8 +1234,8 @@
     @FeatureRequirement(featureClass = EdgePropertyFeatures.class, feature = EdgePropertyFeatures.FEATURE_FLOAT_VALUES)
     @FeatureRequirement(featureClass = EdgePropertyFeatures.class, feature = EdgePropertyFeatures.FEATURE_DOUBLE_VALUES)
     public void shouldReadWriteVertexWithBOTHBOTHEdgesToGraphSONWithTypes() throws Exception {
-        final Vertex v1 = g.addVertex("name", "marko", Element.LABEL, "person");
-        final Vertex v2 = g.addVertex(Element.LABEL, "person");
+        final Vertex v1 = g.addVertex("name", "marko", T.label, "person");
+        final Vertex v2 = g.addVertex(T.label, "person");
         final Edge e1 = v2.addEdge("friends", v1, "weight", 0.5f);
         final Edge e2 = v1.addEdge("friends", v2, "weight", 1.0f);
 
@@ -1551,7 +1249,6 @@
 
             final GraphSONReader reader = GraphSONReader.build().embedTypes(true).create();
             try (final ByteArrayInputStream bais = new ByteArrayInputStream(os.toByteArray())) {
-<<<<<<< HEAD
                 reader.readVertex(bais, Direction.BOTH, detachedVertex -> {
                     assertEquals(v1.id(), detachedVertex.id());
                     assertEquals(v1.label(), detachedVertex.label());
@@ -1587,54 +1284,6 @@
 
                     return null;
                 });
-=======
-                reader.readVertex(bais,
-                        Direction.BOTH,
-                        (vertexId, label, properties) -> {
-                            assertEquals(v1.id(), vertexId);
-                            assertEquals(v1.label(), label);
-
-                            // todo: multiple properties with the same key can appear in the properties list
-
-                            final Map<String, Object> m = new HashMap<>();
-                            for (int i = 0; i < properties.length; i = i + 2) {
-                                if (!properties[i].equals(T.id.getAccessor()))
-                                    m.put((String) properties[i], properties[i + 1]);
-                            }
-
-                            assertEquals(1, m.size());
-                            assertEquals(v1.value("name"), m.get("name"));
-
-                            vertexCalled.set(true);
-
-                            return null;
-                        },
-                        (edgeId, outId, inId, label, properties) -> {
-                            if (edgeId.equals(e1.id())) {
-                                assertEquals(v2.id(), outId);
-                                assertEquals(v1.id(), inId);
-                                assertEquals(e1.label(), label);
-                                assertEquals(e1.keys().size(), properties.length / 2);
-                                assertEquals("weight", properties[0]);
-                                assertEquals(0.5f, properties[1]);
-
-                                edge1Called.set(true);
-                            } else if (edgeId.equals(e2.id())) {
-                                assertEquals(v1.id(), outId);
-                                assertEquals(v2.id(), inId);
-                                assertEquals(e2.label(), label);
-                                assertEquals(e2.keys().size(), properties.length / 2);
-                                assertEquals("weight", properties[0]);
-                                assertEquals(1.0f, properties[1]);
-
-                                edge2Called.set(true);
-                            } else {
-                                fail("An edge id generated that does not exist");
-                            }
-
-                            return null;
-                        });
->>>>>>> f75fc1af
             }
 
             assertTrue(vertexCalled.get());
@@ -1649,9 +1298,9 @@
     @FeatureRequirement(featureClass = VertexPropertyFeatures.class, feature = FEATURE_STRING_VALUES)
     @FeatureRequirement(featureClass = EdgePropertyFeatures.class, feature = EdgePropertyFeatures.FEATURE_DOUBLE_VALUES)
     public void shouldReadWriteVertexWithBOTHINEdgesToKryo() throws Exception {
-        final Vertex v1 = g.addVertex("name", "marko", Element.LABEL, "person");
-
-        final Vertex v2 = g.addVertex(Element.LABEL, "person");
+        final Vertex v1 = g.addVertex("name", "marko", T.label, "person");
+
+        final Vertex v2 = g.addVertex(T.label, "person");
         final Edge e1 = v2.addEdge("friends", v1, "weight", 0.5d);
         v1.addEdge("friends", v2, "weight", 1.0d);
 
@@ -1665,7 +1314,6 @@
             final KryoReader reader = KryoReader.build()
                     .setWorkingDirectory(File.separator + "tmp").create();
             try (final ByteArrayInputStream bais = new ByteArrayInputStream(os.toByteArray())) {
-<<<<<<< HEAD
                 reader.readVertex(bais, Direction.IN, detachedVertex -> {
                     assertEquals(v1.id(), detachedVertex.id());
                     assertEquals(v1.label(), detachedVertex.label());
@@ -1693,45 +1341,6 @@
 
                     return null;
                 });
-=======
-                reader.readVertex(bais,
-                        Direction.IN,
-                        (vertexId, label, properties) -> {
-                            assertEquals(v1.id(), vertexId);
-                            assertEquals(v1.label(), label);
-
-                            final Map<String, Object> m = new HashMap<>();
-                            for (int i = 0; i < properties.length; i = i + 2) {
-                                if (!properties[i].equals(T.id.getAccessor()))
-                                    m.put((String) properties[i], properties[i + 1]);
-                            }
-
-                            assertEquals(1, m.size());
-                            assertEquals(v1.value("name"), m.get("name").toString());
-
-                            vertexCalled.set(true);
-
-                            final Vertex vsub1 = mock(Vertex.class);
-                            when(vsub1.id()).thenReturn(v1.id());
-                            return vsub1;
-                        },
-                        (edgeId, outId, inId, label, properties) -> {
-                            if (edgeId.equals(e1.id())) {
-                                assertEquals(v2.id(), outId);
-                                assertEquals(v1.id(), inId);
-                                assertEquals(e1.label(), label);
-                                assertEquals(e1.keys().size(), properties.length / 2);
-                                assertEquals("weight", properties[0]);
-                                assertEquals(0.5d, properties[1]);
-
-                                edge1Called.set(true);
-                            } else {
-                                fail("An edge id generated that does not exist");
-                            }
-
-                            return null;
-                        });
->>>>>>> f75fc1af
             }
 
             assertTrue(vertexCalled.get());
@@ -1746,8 +1355,8 @@
     @FeatureRequirement(featureClass = EdgePropertyFeatures.class, feature = EdgePropertyFeatures.FEATURE_FLOAT_VALUES)
     @FeatureRequirement(featureClass = EdgePropertyFeatures.class, feature = EdgePropertyFeatures.FEATURE_DOUBLE_VALUES)
     public void shouldReadWriteVertexWithBOTHINEdgesToGraphSON() throws Exception {
-        final Vertex v1 = g.addVertex("name", "marko", Element.LABEL, "person");
-        final Vertex v2 = g.addVertex(Element.LABEL, "person");
+        final Vertex v1 = g.addVertex("name", "marko", T.label, "person");
+        final Vertex v2 = g.addVertex(T.label, "person");
         final Edge e1 = v2.addEdge("friends", v1, "weight", 0.5f);
         v1.addEdge("friends", v2, "weight", 1.0f);
 
@@ -1760,7 +1369,6 @@
 
             final GraphSONReader reader = GraphSONReader.build().create();
             try (final ByteArrayInputStream bais = new ByteArrayInputStream(os.toByteArray())) {
-<<<<<<< HEAD
                 reader.readVertex(bais, Direction.IN, detachedVertex -> {
                     assertEquals(v1.id().toString(), detachedVertex.id().toString());  // lossy
                     assertEquals(v1.label(), detachedVertex.label());
@@ -1788,43 +1396,6 @@
 
                     return null;
                 });
-=======
-                reader.readVertex(bais,
-                        Direction.IN,
-                        (vertexId, label, properties) -> {
-                            assertEquals(v1.id().toString(), vertexId.toString()); // lossy
-                            assertEquals(v1.label(), label);
-
-                            final Map<String, Object> m = new HashMap<>();
-                            for (int i = 0; i < properties.length; i = i + 2) {
-                                if (!properties[i].equals(T.id.getAccessor()))
-                                    m.put((String) properties[i], properties[i + 1]);
-                            }
-
-                            assertEquals(1, m.size());
-                            assertEquals(v1.value("name"), m.get("name"));
-
-                            vertexCalled.set(true);
-
-                            return null;
-                        },
-                        (edgeId, outId, inId, label, properties) -> {
-                            if (edgeId.toString().equals(e1.id().toString())) { // lossy
-                                assertEquals(v2.id().toString(), outId.toString()); // lossy
-                                assertEquals(v1.id().toString(), inId.toString()); // lossy
-                                assertEquals(e1.label(), label);
-                                assertEquals(e1.keys().size(), properties.length / 2);
-                                assertEquals("weight", properties[0]);
-                                assertEquals(0.5d, properties[1]);                    // lossy
-
-                                edgeCalled.set(true);
-                            } else {
-                                fail("An edge id generated that does not exist");
-                            }
-
-                            return null;
-                        });
->>>>>>> f75fc1af
             }
 
             assertTrue(edgeCalled.get());
@@ -1838,9 +1409,9 @@
     @FeatureRequirement(featureClass = VertexPropertyFeatures.class, feature = FEATURE_STRING_VALUES)
     @FeatureRequirement(featureClass = EdgePropertyFeatures.class, feature = EdgePropertyFeatures.FEATURE_DOUBLE_VALUES)
     public void shouldReadWriteVertexWithBOTHOUTEdgesToKryo() throws Exception {
-        final Vertex v1 = g.addVertex("name", "marko", Element.LABEL, "person");
-
-        final Vertex v2 = g.addVertex(Element.LABEL, "person");
+        final Vertex v1 = g.addVertex("name", "marko", T.label, "person");
+
+        final Vertex v2 = g.addVertex(T.label, "person");
         v2.addEdge("friends", v1, "weight", 0.5d);
         final Edge e2 = v1.addEdge("friends", v2, "weight", 1.0d);
 
@@ -1854,7 +1425,6 @@
             final KryoReader reader = KryoReader.build()
                     .setWorkingDirectory(File.separator + "tmp").create();
             try (final ByteArrayInputStream bais = new ByteArrayInputStream(os.toByteArray())) {
-<<<<<<< HEAD
                 reader.readVertex(bais,Direction.OUT,detachedVertex -> {
                     assertEquals(v1.id(), detachedVertex.id());
                     assertEquals(v1.label(), detachedVertex.label());
@@ -1883,45 +1453,6 @@
 
                     return null;
                 });
-=======
-                reader.readVertex(bais,
-                        Direction.OUT,
-                        (vertexId, label, properties) -> {
-                            assertEquals(v1.id(), vertexId);
-                            assertEquals(v1.label(), label);
-
-                            final Map<String, Object> m = new HashMap<>();
-                            for (int i = 0; i < properties.length; i = i + 2) {
-                                if (!properties[i].equals(T.id.getAccessor()))
-                                    m.put((String) properties[i], properties[i + 1]);
-                            }
-
-                            assertEquals(1, m.size());
-                            assertEquals(v1.value("name"), m.get("name").toString());
-
-                            vertexCalled.set(true);
-
-                            final Vertex vsub1 = mock(Vertex.class);
-                            when(vsub1.id()).thenReturn(v1.id());
-                            return vsub1;
-                        },
-                        (edgeId, outId, inId, label, properties) -> {
-                            if (edgeId.equals(e2.id())) {
-                                assertEquals(v1.id(), outId);
-                                assertEquals(v2.id(), inId);
-                                assertEquals(e2.label(), label);
-                                assertEquals(e2.keys().size(), properties.length / 2);
-                                assertEquals("weight", properties[0]);
-                                assertEquals(1.0d, properties[1]);
-
-                                edgeCalled.set(true);
-                            } else {
-                                fail("An edge id generated that does not exist");
-                            }
-
-                            return null;
-                        });
->>>>>>> f75fc1af
             }
 
             assertTrue(vertexCalled.get());
@@ -1936,8 +1467,8 @@
     @FeatureRequirement(featureClass = EdgePropertyFeatures.class, feature = EdgePropertyFeatures.FEATURE_FLOAT_VALUES)
     @FeatureRequirement(featureClass = EdgePropertyFeatures.class, feature = EdgePropertyFeatures.FEATURE_DOUBLE_VALUES)
     public void shouldReadWriteVertexWithBOTHOUTEdgesToGraphSON() throws Exception {
-        final Vertex v1 = g.addVertex("name", "marko", Element.LABEL, "person");
-        final Vertex v2 = g.addVertex(Element.LABEL, "person");
+        final Vertex v1 = g.addVertex("name", "marko", T.label, "person");
+        final Vertex v2 = g.addVertex(T.label, "person");
         v2.addEdge("friends", v1, "weight", 0.5f);
         final Edge e2 = v1.addEdge("friends", v2, "weight", 1.0f);
 
@@ -1950,7 +1481,6 @@
 
             final GraphSONReader reader = GraphSONReader.build().create();
             try (final ByteArrayInputStream bais = new ByteArrayInputStream(os.toByteArray())) {
-<<<<<<< HEAD
                 reader.readVertex(bais, Direction.OUT, detachedVertex -> {
                     assertEquals(v1.id().toString(), detachedVertex.id().toString());  // lossy
                     assertEquals(v1.label(), detachedVertex.label());
@@ -1977,43 +1507,6 @@
 
                     return null;
                 });
-=======
-                reader.readVertex(bais,
-                        Direction.OUT,
-                        (vertexId, label, properties) -> {
-                            assertEquals(v1.id().toString(), vertexId.toString());  // lossy
-                            assertEquals(v1.label(), label);
-
-                            final Map<String, Object> m = new HashMap<>();
-                            for (int i = 0; i < properties.length; i = i + 2) {
-                                if (!properties[i].equals(T.id.getAccessor()))
-                                    m.put((String) properties[i], properties[i + 1]);
-                            }
-
-                            assertEquals(1, m.size());
-                            assertEquals(v1.value("name"), m.get("name"));
-
-                            vertexCalled.set(true);
-
-                            return null;
-                        },
-                        (edgeId, outId, inId, label, properties) -> {
-                            if (edgeId.toString().equals(e2.id().toString())) {     // lossy
-                                assertEquals(v1.id().toString(), outId.toString()); // lossy
-                                assertEquals(v2.id().toString(), inId.toString()); // lossy
-                                assertEquals(e2.label(), label);
-                                assertEquals(e2.keys().size(), properties.length / 2);
-                                assertEquals("weight", properties[0]);
-                                assertEquals(1.0d, properties[1]);                 // lossy
-
-                                edgeCalled.set(true);
-                            } else {
-                                fail("An edge id generated that does not exist");
-                            }
-
-                            return null;
-                        });
->>>>>>> f75fc1af
             }
 
             assertTrue(edgeCalled.get());
