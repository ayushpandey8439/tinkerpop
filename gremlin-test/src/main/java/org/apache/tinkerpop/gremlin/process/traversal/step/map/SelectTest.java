/*
 * Licensed to the Apache Software Foundation (ASF) under one
 * or more contributor license agreements.  See the NOTICE file
 * distributed with this work for additional information
 * regarding copyright ownership.  The ASF licenses this file
 * to you under the Apache License, Version 2.0 (the
 * "License"); you may not use this file except in compliance
 * with the License.  You may obtain a copy of the License at
 *
 * http://www.apache.org/licenses/LICENSE-2.0
 *
 * Unless required by applicable law or agreed to in writing,
 * software distributed under the License is distributed on an
 * "AS IS" BASIS, WITHOUT WARRANTIES OR CONDITIONS OF ANY
 * KIND, either express or implied.  See the License for the
 * specific language governing permissions and limitations
 * under the License.
 */
package org.apache.tinkerpop.gremlin.process.traversal.step.map;

import org.apache.tinkerpop.gremlin.LoadGraphWith;
import org.apache.tinkerpop.gremlin.process.AbstractGremlinProcessTest;
import org.apache.tinkerpop.gremlin.process.GremlinProcessRunner;
import org.apache.tinkerpop.gremlin.process.traversal.Order;
import org.apache.tinkerpop.gremlin.process.traversal.Pop;
import org.apache.tinkerpop.gremlin.process.traversal.Traversal;
import org.apache.tinkerpop.gremlin.process.traversal.dsl.graph.__;
import org.apache.tinkerpop.gremlin.structure.Edge;
import org.apache.tinkerpop.gremlin.structure.Vertex;
import org.junit.Test;
import org.junit.runner.RunWith;

import java.util.Arrays;
import java.util.Collection;
import java.util.Collections;
import java.util.HashMap;
import java.util.HashSet;
import java.util.List;
import java.util.Map;
import java.util.Set;
import java.util.stream.Stream;

import static org.apache.tinkerpop.gremlin.LoadGraphWith.GraphData.CREW;
import static org.apache.tinkerpop.gremlin.LoadGraphWith.GraphData.MODERN;
import static org.apache.tinkerpop.gremlin.process.traversal.Scope.local;
import static org.apache.tinkerpop.gremlin.process.traversal.dsl.graph.__.as;
import static org.apache.tinkerpop.gremlin.structure.Column.keys;
import static org.apache.tinkerpop.gremlin.structure.Column.values;
import static org.junit.Assert.assertEquals;
import static org.junit.Assert.assertFalse;
import static org.junit.Assert.assertTrue;
import static org.junit.Assert.fail;

/**
 * @author Marko A. Rodriguez (http://markorodriguez.com)
 * @author Stephen Mallette (http://stephen.genoprime.com)
 * @author Daniel Kuppitz (http://gremlin.guru)
 */
@RunWith(GremlinProcessRunner.class)
public abstract class SelectTest extends AbstractGremlinProcessTest {

    public abstract Traversal<Vertex, Map<String, Vertex>> get_g_VX1X_asXaX_outXknowsX_asXbX_selectXa_bX(final Object v1Id);

    public abstract Traversal<Vertex, Map<String, String>> get_g_VX1X_asXaX_outXknowsX_asXbX_selectXa_bX_byXnameX(final Object v1Id);

    public abstract Traversal<Vertex, Vertex> get_g_VX1X_asXaX_outXknowsX_asXbX_selectXaX(final Object v1Id);

    public abstract Traversal<Vertex, String> get_g_VX1X_asXaX_outXknowsX_asXbX_selectXaX_byXnameX(final Object v1Id);

    public abstract Traversal<Vertex, Map<String, String>> get_g_V_asXaX_out_asXbX_selectXa_bX_byXnameX();

    public abstract Traversal<Vertex, Map<String, String>> get_g_V_asXaX_out_aggregateXxX_asXbX_selectXa_bX_byXnameX();

    public abstract Traversal<Vertex, Map<String, String>> get_g_V_asXaX_name_order_asXbX_selectXa_bX_byXnameX_by_XitX();

    public abstract Traversal<Vertex, Map<String, Object>> get_g_V_hasXname_gremlinX_inEXusesX_order_byXskill_incrX_asXaX_outV_asXbX_selectXa_bX_byXskillX_byXnameX();

    public abstract Traversal<Vertex, Vertex> get_g_V_hasXname_isXmarkoXX_asXaX_selectXaX();

    public abstract Traversal<Vertex, Map<String, Long>> get_g_V_label_groupCount_asXxX_selectXxX();

    public abstract Traversal<Vertex, Map<String, Object>> get_g_V_hasLabelXpersonX_asXpX_mapXbothE_label_groupCountX_asXrX_selectXp_rX();

    public abstract Traversal<Vertex, Vertex> get_g_V_chooseXoutE_count_isX0X__asXaX__asXbXX_chooseXselectXaX__selectXaX__selectXbXX();

<<<<<<< HEAD
    public abstract Traversal<Vertex, String> get_g_VX1X_groupXaX_byXconstantXaXX_byXnameX_selectXaX_selectXaX(final Object v1Id);
=======
    public abstract Traversal<Vertex, Long> get_g_V_asXaX_groupXmX_by_byXbothE_countX_barrier_selectXmX_selectXselectXaXX();

    public abstract Traversal<Vertex, Double> get_g_V_asXaX_groupXmX_by_byXbothE_countX_barrier_selectXmX_selectXselectXaXX_byXmathX_plus_XX();

    public abstract Traversal<Vertex, List<Vertex>> get_g_V_asXaX_outXknowsX_asXaX_selectXall_constantXaXX();
>>>>>>> 4eeb1780

    // below are original back()-tests

    public abstract Traversal<Vertex, Vertex> get_g_VX1X_asXhereX_out_selectXhereX(final Object v1Id);

    public abstract Traversal<Vertex, Vertex> get_g_VX4X_out_asXhereX_hasXlang_javaX_selectXhereX(final Object v4Id);

    public abstract Traversal<Vertex, String> get_g_VX4X_out_asXhereX_hasXlang_javaX_selectXhereX_name(final Object v4Id);

    public abstract Traversal<Vertex, Edge> get_g_VX1X_outE_asXhereX_inV_hasXname_vadasX_selectXhereX(final Object v1Id);

    public abstract Traversal<Vertex, Edge> get_g_VX1X_outEXknowsX_hasXweight_1X_asXhereX_inV_hasXname_joshX_selectXhereX(final Object v1Id);

    public abstract Traversal<Vertex, Edge> get_g_VX1X_outEXknowsX_asXhereX_hasXweight_1X_inV_hasXname_joshX_selectXhereX(final Object v1Id);

    public abstract Traversal<Vertex, Edge> get_g_VX1X_outEXknowsX_asXhereX_hasXweight_1X_asXfakeX_inV_hasXname_joshX_selectXhereX(final Object v1Id);

    public abstract Traversal<Vertex, Vertex> get_g_V_asXhereXout_name_selectXhereX();

    public abstract Traversal<Vertex, Map<String, Long>> get_g_V_outXcreatedX_unionXasXprojectX_inXcreatedX_hasXname_markoX_selectXprojectX__asXprojectX_inXcreatedX_inXknowsX_hasXname_markoX_selectXprojectXX_groupCount_byXnameX();

    public abstract Traversal<Vertex, Map<String, Object>> get_g_V_asXaX_hasXname_markoX_asXbX_asXcX_selectXa_b_cX_by_byXnameX_byXageX();

    public abstract Traversal<Vertex, Map<String, Object>> get_g_V_hasLabelXsoftwareX_asXnameX_asXlanguageX_asXcreatorsX_selectXname_language_creatorsX_byXnameX_byXlangX_byXinXcreatedX_name_fold_orderXlocalXX();

    // TINKERPOP-619: select should not throw

    public abstract Traversal<Vertex, Object> get_g_V_selectXaX(final Pop pop);

    public abstract Traversal<Vertex, Map<String, Object>> get_g_V_selectXa_bX(final Pop pop);

    public abstract Traversal<Vertex, Object> get_g_V_valueMap_selectXpop_aX(final Pop pop);

    public abstract Traversal<Vertex, Map<String, Object>> get_g_V_valueMap_selectXpop_a_bX(final Pop pop);

    public abstract Traversal<Vertex, Vertex> get_g_VX1X_asXaX_repeatXout_asXaXX_timesX2X_selectXfirst_aX(final Object v1Id);

    public abstract Traversal<Vertex, Vertex> get_g_VX1X_asXaX_repeatXout_asXaXX_timesX2X_selectXlast_aX(final Object v1Id);

    // when labels don't exist

    public abstract Traversal<Vertex, String> get_g_V_untilXout_outX_repeatXin_asXaXX_selectXaX_byXtailXlocalX_nameX();

    public abstract Traversal<Vertex, Map<String, String>> get_g_V_untilXout_outX_repeatXin_asXaX_in_asXbXX_selectXa_bX_byXnameX();

    public abstract Traversal<Vertex, Vertex> get_g_V_asXaX_whereXoutXknowsXX_selectXaX();

    // select column tests

    public abstract Traversal<Vertex, Long> get_g_V_outE_weight_groupCount_selectXvaluesX_unfold();

    public abstract Traversal<Vertex, Long> get_g_V_outE_weight_groupCount_unfold_selectXvaluesX_unfold();

    public abstract Traversal<Vertex, Long> get_g_V_outE_weight_groupCount_selectXvaluesX_unfold_groupCount_selectXvaluesX_unfold();

    public abstract Traversal<Vertex, Double> get_g_V_outE_weight_groupCount_selectXkeysX_unfold();

    public abstract Traversal<Vertex, Double> get_g_V_outE_weight_groupCount_unfold_selectXkeysX_unfold();

    public abstract Traversal<Vertex, Collection<Set<String>>> get_g_V_asXa_bX_out_asXcX_path_selectXkeysX();

    public abstract Traversal<Vertex, Map<String, String>> get_g_V_asXaX_outXknowsX_asXbX_localXselectXa_bX_byXnameXX();

    @Test
    @LoadGraphWith(MODERN)
    public void g_VX1X_asXaX_outXknowsX_asXbX_selectXa_bX() {
        final Traversal<Vertex, Map<String, Vertex>> traversal = get_g_VX1X_asXaX_outXknowsX_asXbX_selectXa_bX(convertToVertexId("marko"));
        printTraversalForm(traversal);
        int counter = 0;
        while (traversal.hasNext()) {
            counter++;
            final Map<String, Vertex> bindings = traversal.next();
            assertEquals(2, bindings.size());
            assertEquals(convertToVertexId("marko"), (bindings.get("a")).id());
            assertTrue((bindings.get("b")).id().equals(convertToVertexId("vadas")) || bindings.get("b").id().equals(convertToVertexId("josh")));
        }
        assertEquals(2, counter);
    }

    @Test
    @LoadGraphWith(MODERN)
    public void g_VX1X_asXaX_outXknowsX_asXbX_selectXa_bX_byXnameX() {
        final Traversal<Vertex, Map<String, String>> traversal = get_g_VX1X_asXaX_outXknowsX_asXbX_selectXa_bX_byXnameX(convertToVertexId("marko"));
        printTraversalForm(traversal);
        int counter = 0;
        while (traversal.hasNext()) {
            counter++;
            final Map<String, String> bindings = traversal.next();
            assertEquals(2, bindings.size());
            assertEquals("marko", bindings.get("a"));
            assertTrue(bindings.get("b").equals("josh") || bindings.get("b").equals("vadas"));
        }
        assertEquals(2, counter);
    }

    @Test
    @LoadGraphWith(MODERN)
    public void g_VX1X_asXaX_outXknowsX_asXbX_selectXaX() {
        final Traversal<Vertex, Vertex> traversal = get_g_VX1X_asXaX_outXknowsX_asXbX_selectXaX(convertToVertexId("marko"));
        printTraversalForm(traversal);
        int counter = 0;
        while (traversal.hasNext()) {
            counter++;
            final Vertex vertex = traversal.next();
            assertEquals(convertToVertexId("marko"), vertex.id());
        }
        assertEquals(2, counter);
    }

    @Test
    @LoadGraphWith(MODERN)
    public void g_VX1X_asXaX_outXknowsX_asXbX_selectXaX_byXnameX() {
        final Traversal<Vertex, String> traversal = get_g_VX1X_asXaX_outXknowsX_asXbX_selectXaX_byXnameX(convertToVertexId("marko"));
        printTraversalForm(traversal);
        int counter = 0;
        while (traversal.hasNext()) {
            counter++;
            assertEquals("marko", traversal.next());
        }
        assertEquals(2, counter);
    }

    @Test
    @LoadGraphWith(MODERN)
    public void g_V_asXaX_out_asXbX_selectXa_bX_byXnameX() {
        final Traversal<Vertex, Map<String, String>> traversal = get_g_V_asXaX_out_asXbX_selectXa_bX_byXnameX();
        printTraversalForm(traversal);
        assertCommonA(traversal);
    }

    @Test
    @LoadGraphWith(MODERN)
    public void g_V_asXaX_out_aggregateXxX_asXbX_selectXa_bX_byXnameX() {
        final Traversal<Vertex, Map<String, String>> traversal = get_g_V_asXaX_out_aggregateXxX_asXbX_selectXa_bX_byXnameX();
        printTraversalForm(traversal);
        assertCommonA(traversal);
    }

    private void assertCommonA(final Traversal<Vertex, Map<String, String>> traversal) {
        final List<Map<String, String>> expected = makeMapList(2,
                "a", "marko", "b", "lop",
                "a", "marko", "b", "vadas",
                "a", "marko", "b", "josh",
                "a", "josh", "b", "ripple",
                "a", "josh", "b", "lop",
                "a", "peter", "b", "lop");
        checkResults(expected, traversal);
    }

    @Test
    @LoadGraphWith(MODERN)
    public void g_V_asXaX_name_order_asXbX_selectXa_bX_byXnameX_by_XitX() {
        final Traversal<Vertex, Map<String, String>> traversal = get_g_V_asXaX_name_order_asXbX_selectXa_bX_byXnameX_by_XitX();
        printTraversalForm(traversal);
        final List<Map<String, String>> expected = makeMapList(2,
                "a", "marko", "b", "marko",
                "a", "vadas", "b", "vadas",
                "a", "josh", "b", "josh",
                "a", "ripple", "b", "ripple",
                "a", "lop", "b", "lop",
                "a", "peter", "b", "peter");
        checkResults(expected, traversal);
    }

    @Test
    @LoadGraphWith(CREW)
    public void g_V_hasXname_gremlinX_inEXusesX_order_byXskill_incrX_asXaX_outV_asXbX_selectXa_bX_byXskillX_byXnameX() {
        final Traversal<Vertex, Map<String, Object>> traversal = get_g_V_hasXname_gremlinX_inEXusesX_order_byXskill_incrX_asXaX_outV_asXbX_selectXa_bX_byXskillX_byXnameX();
        printTraversalForm(traversal);
        final List<Map<String, Object>> expected = makeMapList(2,
                "a", 3, "b", "matthias",
                "a", 4, "b", "marko",
                "a", 5, "b", "stephen",
                "a", 5, "b", "daniel");
        checkResults(expected, traversal);
    }

    @Test
    @LoadGraphWith(MODERN)
    public void g_V_hasXname_isXmarkoXX_asXaX_selectXaX() {
        final Traversal<Vertex, Vertex> traversal = get_g_V_hasXname_isXmarkoXX_asXaX_selectXaX();
        printTraversalForm(traversal);
        checkResults(Arrays.asList(convertToVertex(graph, "marko")), traversal);
    }

    @Test
    @LoadGraphWith(MODERN)
    public void g_V_label_groupCount_asXxX_selectXxX() {
        final Traversal<Vertex, Map<String, Long>> traversal = get_g_V_label_groupCount_asXxX_selectXxX();
        printTraversalForm(traversal);
        assertTrue(traversal.hasNext());
        final Map<String, Long> map1 = traversal.next();
        assertEquals(2, map1.size());
        assertTrue(map1.containsKey("person"));
        assertTrue(map1.containsKey("software"));
        assertEquals(2, map1.get("software").longValue());
        assertEquals(4, map1.get("person").longValue());
        assertFalse(traversal.hasNext());
    }

    @Test
    @LoadGraphWith(MODERN)
    public void g_V_hasLabelXpersonX_asXpX_mapXbothE_label_groupCountX_asXrX_selectXp_rX() {
        final Traversal<Vertex, Map<String, Object>> traversal = get_g_V_hasLabelXpersonX_asXpX_mapXbothE_label_groupCountX_asXrX_selectXp_rX();
        printTraversalForm(traversal);
        final Set<Object> persons = new HashSet<>();
        for (int i = 0; i < 4; i++) {
            assertTrue(traversal.hasNext());
            final Map<String, Object> map = traversal.next();
            assertEquals(2, map.size());
            assertTrue(map.containsKey("p"));
            assertTrue(map.containsKey("r"));
            assertTrue(persons.add(map.get("p")));
            final Map<String, Long> relations = (Map<String, Long>) map.get("r");
            if (map.get("p").equals(convertToVertex(graph, "marko"))) {
                assertEquals(2, relations.size());
                assertEquals(1, relations.get("created").longValue());
                assertEquals(2, relations.get("knows").longValue());
            } else if (map.get("p").equals(convertToVertex(graph, "vadas"))) {
                assertEquals(1, relations.size());
                assertEquals(1, relations.get("knows").longValue());
            } else if (map.get("p").equals(convertToVertex(graph, "josh"))) {
                assertEquals(2, relations.size());
                assertEquals(2, relations.get("created").longValue());
                assertEquals(1, relations.get("knows").longValue());
            } else if (map.get("p").equals(convertToVertex(graph, "peter"))) {
                assertEquals(1, relations.size());
                assertEquals(1, relations.get("created").longValue());
            } else {
                throw new IllegalStateException("Unknown vertex result: " + map.get("p"));
            }
        }
        assertFalse(traversal.hasNext());
        assertEquals(4, persons.size());
    }

    @Test
    @LoadGraphWith(MODERN)
    public void g_V_chooseXoutE_count_isX0X__asXaX__asXbXX_chooseXselectXaX__selectXaX__selectXbXX() {
        final Traversal<Vertex, Vertex> traversal = get_g_V_chooseXoutE_count_isX0X__asXaX__asXbXX_chooseXselectXaX__selectXaX__selectXbXX();
        printTraversalForm(traversal);
        int counter = 0;
        int xCounter = 0;
        int yCounter = 0;
        while (traversal.hasNext()) {
            counter++;
            final Vertex vertex = traversal.next();
            if (vertex.equals(convertToVertex(graph, "vadas")) || vertex.equals(convertToVertex(graph, "lop")) || vertex.equals(convertToVertex(graph, "ripple")))
                xCounter++;
            else if (vertex.equals(convertToVertex(graph, "marko")) || vertex.equals(convertToVertex(graph, "josh")) || vertex.equals(convertToVertex(graph, "peter")))
                yCounter++;
            else
                fail("This state should not have occurred");
        }
        assertEquals(6, counter);
        assertEquals(3, yCounter);
        assertEquals(3, xCounter);
    }

    @Test
    @LoadGraphWith(MODERN)
<<<<<<< HEAD
    public void g_VX1X_groupXaX_byXconstantXaXX_byXnameX_selectXaX_selectXaX() {
        final Traversal<Vertex, String> traversal = get_g_VX1X_groupXaX_byXconstantXaXX_byXnameX_selectXaX_selectXaX(convertToVertexId("marko"));
        printTraversalForm(traversal);
        assertTrue(traversal.hasNext());
        assertEquals("marko", traversal.next());
        assertFalse(traversal.hasNext());
=======
    public void g_V_asXaX_groupXmX_by_byXbothE_countX_barrier_selectXmX_selectXselectXaXX() {
        final Traversal<Vertex, Long> traversal = get_g_V_asXaX_groupXmX_by_byXbothE_countX_barrier_selectXmX_selectXselectXaXX();
        printTraversalForm(traversal);
        checkResults(Arrays.asList(3L, 1L, 3L, 3L, 1L, 1L), traversal);
    }

    @Test
    @LoadGraphWith(MODERN)
    public void g_V_asXaX_groupXmX_by_byXbothE_countX_barrier_selectXmX_selectXselectXaXX_byXmathX_plus_XX() {
        final Traversal<Vertex, Double> traversal = get_g_V_asXaX_groupXmX_by_byXbothE_countX_barrier_selectXmX_selectXselectXaXX_byXmathX_plus_XX();
        printTraversalForm(traversal);
        checkResults(Arrays.asList(6D, 2D, 6D, 6D, 2D, 2D), traversal);
    }

    @Test
    @LoadGraphWith(MODERN)
    public void g_V_asXaX_outXknowsX_asXaX_selectXall_constantXaXX() {
        final Vertex marko = convertToVertex(graph, "marko");
        final Vertex vadas = convertToVertex(graph, "vadas");
        final Vertex josh = convertToVertex(graph, "josh");
        final Traversal<Vertex, List<Vertex>> traversal = get_g_V_asXaX_outXknowsX_asXaX_selectXall_constantXaXX();
        printTraversalForm(traversal);
        checkResults(Arrays.asList(Arrays.asList(marko, vadas), Arrays.asList(marko, josh)), traversal);
>>>>>>> 4eeb1780
    }

    // below are original back()-tests

    @Test
    @LoadGraphWith(MODERN)
    public void g_VX1X_asXhereX_out_selectXhereX() {
        final Traversal<Vertex, Vertex> traversal = get_g_VX1X_asXhereX_out_selectXhereX(convertToVertexId("marko"));
        printTraversalForm(traversal);
        int counter = 0;
        while (traversal.hasNext()) {
            counter++;
            assertEquals("marko", traversal.next().<String>value("name"));
        }
        assertEquals(3, counter);
    }


    @Test
    @LoadGraphWith(MODERN)
    public void g_VX4X_out_asXhereX_hasXlang_javaX_selectXhereX() {
        final Traversal<Vertex, Vertex> traversal = get_g_VX4X_out_asXhereX_hasXlang_javaX_selectXhereX(convertToVertexId("josh"));
        printTraversalForm(traversal);
        int counter = 0;
        while (traversal.hasNext()) {
            counter++;
            final Vertex vertex = traversal.next();
            assertEquals("java", vertex.<String>value("lang"));
            assertTrue(vertex.value("name").equals("ripple") || vertex.value("name").equals("lop"));
        }
        assertEquals(2, counter);
    }

    @Test
    @LoadGraphWith(MODERN)
    public void g_VX1X_outE_asXhereX_inV_hasXname_vadasX_selectXhereX() {
        final Traversal<Vertex, Edge> traversal = get_g_VX1X_outE_asXhereX_inV_hasXname_vadasX_selectXhereX(convertToVertexId("marko"));
        printTraversalForm(traversal);
        final Edge edge = traversal.next();
        assertEquals("knows", edge.label());
        assertEquals(convertToVertexId("vadas"), edge.inVertex().id());
        assertEquals(convertToVertexId("marko"), edge.outVertex().id());
        assertEquals(0.5d, edge.<Double>value("weight"), 0.0001d);
        assertFalse(traversal.hasNext());
    }

    @Test
    @LoadGraphWith(MODERN)
    public void g_VX4X_out_asXhereX_hasXlang_javaX_selectXhereX_name() {
        final Traversal<Vertex, String> traversal = get_g_VX4X_out_asXhereX_hasXlang_javaX_selectXhereX_name(convertToVertexId("josh"));
        printTraversalForm(traversal);
        int counter = 0;
        final Set<String> names = new HashSet<>();
        while (traversal.hasNext()) {
            counter++;
            names.add(traversal.next());
        }
        assertEquals(2, counter);
        assertEquals(2, names.size());
        assertTrue(names.contains("ripple"));
        assertTrue(names.contains("lop"));
    }

    @Test
    @LoadGraphWith(MODERN)
    public void g_VX1X_outEXknowsX_hasXweight_1X_asXhereX_inV_hasXname_joshX_selectXhereX() {
        final Traversal<Vertex, Edge> traversal = get_g_VX1X_outEXknowsX_hasXweight_1X_asXhereX_inV_hasXname_joshX_selectXhereX(convertToVertexId("marko"));
        printTraversalForm(traversal);
        assertCommonB(traversal);
    }

    @Test
    @LoadGraphWith(MODERN)
    public void g_VX1X_outEXknowsX_asXhereX_hasXweight_1X_inV_hasXname_joshX_selectXhereX() {
        final Traversal<Vertex, Edge> traversal = get_g_VX1X_outEXknowsX_asXhereX_hasXweight_1X_inV_hasXname_joshX_selectXhereX(convertToVertexId("marko"));
        printTraversalForm(traversal);
        assertCommonB(traversal);
    }

    @Test
    @LoadGraphWith(MODERN)
    public void g_VX1X_outEXknowsX_asXhereX_hasXweight_1X_asXfakeX_inV_hasXname_joshX_selectXhereX() {
        final Traversal<Vertex, Edge> traversal = get_g_VX1X_outEXknowsX_asXhereX_hasXweight_1X_asXfakeX_inV_hasXname_joshX_selectXhereX(convertToVertexId("marko"));
        printTraversalForm(traversal);
        assertCommonB(traversal);
    }

    private static void assertCommonB(final Traversal<Vertex, Edge> traversal) {
        assertTrue(traversal.hasNext());
        assertTrue(traversal.hasNext());
        final Edge edge = traversal.next();
        assertEquals("knows", edge.label());
        assertEquals(1.0d, edge.<Double>value("weight"), 0.00001d);
        assertFalse(traversal.hasNext());
        assertFalse(traversal.hasNext());
    }

    @Test
    @LoadGraphWith(MODERN)
    public void g_V_asXhereXout_name_selectXhereX() {
        final Traversal<Vertex, Vertex> traversal = get_g_V_asXhereXout_name_selectXhereX();
        printTraversalForm(traversal);
        super.checkResults(new HashMap<Vertex, Long>() {{
            put(convertToVertex(graph, "marko"), 3l);
            put(convertToVertex(graph, "josh"), 2l);
            put(convertToVertex(graph, "peter"), 1l);
        }}, traversal);
    }

    @Test
    @LoadGraphWith(MODERN)
    public void g_V_outXcreatedX_unionXasXprojectX_inXcreatedX_hasXname_markoX_selectXprojectX__asXprojectX_inXcreatedX_inXknowsX_hasXname_markoX_selectXprojectXX_groupCount_byXnameX() {
        Traversal<Vertex, Map<String, Long>> traversal = get_g_V_outXcreatedX_unionXasXprojectX_inXcreatedX_hasXname_markoX_selectXprojectX__asXprojectX_inXcreatedX_inXknowsX_hasXname_markoX_selectXprojectXX_groupCount_byXnameX();
        printTraversalForm(traversal);
        assertTrue(traversal.hasNext());
        final Map<String, Long> map = traversal.next();
        assertFalse(traversal.hasNext());
        assertEquals(2, map.size());
        assertEquals(1l, map.get("ripple").longValue());
        assertEquals(6l, map.get("lop").longValue());
    }

    @Test
    @LoadGraphWith(MODERN)
    public void g_V_asXaX_hasXname_markoX_asXbX_asXcX_selectXa_b_cX_by_byXnameX_byXageX() {
        final Traversal<Vertex, Map<String, Object>> traversal = get_g_V_asXaX_hasXname_markoX_asXbX_asXcX_selectXa_b_cX_by_byXnameX_byXageX();
        printTraversalForm(traversal);
        assertTrue(traversal.hasNext());
        final Map<String, Object> map = traversal.next();
        assertEquals(3, map.size());
        assertEquals(g.V(convertToVertexId("marko")).next(), map.get("a"));
        assertEquals("marko", map.get("b"));
        assertEquals(29, map.get("c"));
        assertFalse(traversal.hasNext());
    }

    @Test
    @LoadGraphWith(MODERN)
    public void g_V_hasLabelXsoftwareX_asXnameX_asXlanguageX_asXcreatorsX_selectXname_language_creatorsX_byXnameX_byXlangX_byXinXcreatedX_name_fold_orderXlocalXX() {
        final Traversal<Vertex, Map<String, Object>> traversal = get_g_V_hasLabelXsoftwareX_asXnameX_asXlanguageX_asXcreatorsX_selectXname_language_creatorsX_byXnameX_byXlangX_byXinXcreatedX_name_fold_orderXlocalXX();
        printTraversalForm(traversal);
        for (int i = 0; i < 2; i++) {
            assertTrue(traversal.hasNext());
            final Map<String, Object> map = traversal.next();
            assertEquals(3, map.size());
            final List<String> creators = (List<String>) map.get("creators");
            final boolean isLop = "lop".equals(map.get("name")) && "java".equals(map.get("language")) &&
                    creators.size() == 3 && creators.get(0).equals("josh") && creators.get(1).equals("marko") && creators.get(2).equals("peter");
            final boolean isRipple = "ripple".equals(map.get("name")) && "java".equals(map.get("language")) &&
                    creators.size() == 1 && creators.get(0).equals("josh");
            assertTrue(isLop ^ isRipple);
        }
        assertFalse(traversal.hasNext());
    }

    // TINKERPOP-619: select should not throw

    @Test
    @LoadGraphWith(MODERN)
    public void g_V_selectXaX() {
        Stream.of(Pop.values()).forEach(pop -> {
            final Traversal<Vertex, Object> traversal = get_g_V_selectXaX(pop);
            printTraversalForm(traversal);
            assertEquals(Collections.emptyList(), traversal.toList());
        });
    }

    @Test
    @LoadGraphWith(MODERN)
    public void g_V_selectXa_bX() {
        Stream.of(Pop.values()).forEach(pop -> {
            final Traversal<Vertex, Map<String, Object>> traversal = get_g_V_selectXa_bX(pop);
            printTraversalForm(traversal);
            assertEquals(Collections.emptyList(), traversal.toList());
        });
    }

    @Test
    @LoadGraphWith(MODERN)
    public void g_V_valueMap_selectXpop_aX() {
        Stream.of(Pop.values()).forEach(pop -> {
            final Traversal<Vertex, Object> traversal = get_g_V_valueMap_selectXpop_aX(pop);
            printTraversalForm(traversal);
            assertEquals(Collections.emptyList(), traversal.toList());
        });
    }

    @Test
    @LoadGraphWith(MODERN)
    public void g_V_valueMap_selectXpop_a_bX() {
        Stream.of(Pop.values()).forEach(pop -> {
            final Traversal<Vertex, Map<String, Object>> traversal = get_g_V_valueMap_selectXpop_a_bX(pop);
            printTraversalForm(traversal);
            assertEquals(Collections.emptyList(), traversal.toList());
        });
    }

    // when labels don't exist

    @Test
    @LoadGraphWith(MODERN)
    public void g_V_untilXout_outX_repeatXin_asXaXX_selectXaX_byXtailXlocalX_nameX() {
        final Traversal<Vertex, String> traversal = get_g_V_untilXout_outX_repeatXin_asXaXX_selectXaX_byXtailXlocalX_nameX();
        printTraversalForm(traversal);
        checkResults(this.<String, Long>makeMapList(1, "marko", 5l).get(0), traversal);
    }

    @Test
    @LoadGraphWith(MODERN)
    public void g_V_untilXout_outX_repeatXin_asXaX_in_asXbXX_selectXa_bX_byXnameX() {
        final Traversal<Vertex, Map<String, String>> traversal = get_g_V_untilXout_outX_repeatXin_asXaX_in_asXbXX_selectXa_bX_byXnameX();
        printTraversalForm(traversal);
        Map<String, String> result = traversal.next();
        assertEquals(2, result.size());
        assertEquals("josh", result.get("a"));
        assertEquals("marko", result.get("b"));
        result = traversal.next();
        assertEquals(2, result.size());
        assertEquals("josh", result.get("a"));
        assertEquals("marko", result.get("b"));
        assertFalse(traversal.hasNext());
    }

    @Test
    @LoadGraphWith(MODERN)
    public void g_V_asXaX_whereXoutXknowsXX_selectXaX() {
        final Traversal<Vertex, Vertex> traversal = get_g_V_asXaX_whereXoutXknowsXX_selectXaX();
        printTraversalForm(traversal);
        assertEquals(convertToVertex(graph, "marko"), traversal.next());
        assertFalse(traversal.hasNext());
    }

    //////

    @Test
    @LoadGraphWith(MODERN)
    public void g_V_outE_weight_groupCount_selectXkeysX_unfold() {
        final Traversal<Vertex, Double> traversal = get_g_V_outE_weight_groupCount_selectXkeysX_unfold();
        printTraversalForm(traversal);
        checkResults(Arrays.asList(0.2, 0.4, 0.5, 1.0), traversal);
    }

    @Test
    @LoadGraphWith(MODERN)
    public void g_V_outE_weight_groupCount_unfold_selectXkeysX_unfold() {
        final Traversal<Vertex, Double> traversal = get_g_V_outE_weight_groupCount_unfold_selectXkeysX_unfold();
        printTraversalForm(traversal);
        checkResults(Arrays.asList(0.2, 0.4, 0.5, 1.0), traversal);
    }

    @Test
    @LoadGraphWith(MODERN)
    public void g_V_outE_weight_groupCount_selectXvaluesX_unfold() {
        final Traversal<Vertex, Long> traversal = get_g_V_outE_weight_groupCount_selectXvaluesX_unfold();
        printTraversalForm(traversal);
        checkResults(Arrays.asList(1l, 1l, 2l, 2l), traversal);
    }

    @Test
    @LoadGraphWith(MODERN)
    public void g_V_outE_weight_groupCount_unfold_selectXvaluesX_unfold() {
        final Traversal<Vertex, Long> traversal = get_g_V_outE_weight_groupCount_unfold_selectXvaluesX_unfold();
        printTraversalForm(traversal);
        checkResults(Arrays.asList(1l, 1l, 2l, 2l), traversal);
    }

    @Test
    @LoadGraphWith(MODERN)
    public void g_V_outE_weight_groupCount_selectXvaluesX_unfold_groupCount_selectXvaluesX_unfold() {
        final Traversal<Vertex, Long> traversal = get_g_V_outE_weight_groupCount_selectXvaluesX_unfold_groupCount_selectXvaluesX_unfold();
        printTraversalForm(traversal);
        checkResults(Arrays.asList(2l, 2l), traversal);
    }

    @Test
    @LoadGraphWith(MODERN)
    public void g_V_asXa_bX_out_asXcX_path_selectXkeysX() {
        final Traversal<Vertex, Collection<Set<String>>> traversal = get_g_V_asXa_bX_out_asXcX_path_selectXkeysX();
        int counter = 0;
        while (traversal.hasNext()) {
            final List<Set<String>> set = (List) traversal.next();
            assertTrue(set.get(0).contains("a"));
            assertTrue(set.get(0).contains("b"));
            assertEquals(2, set.get(0).size());
            assertTrue(set.get(1).contains("c"));
            assertEquals(1, set.get(1).size());
            counter++;
        }
        assertEquals(6, counter);
        assertFalse(traversal.hasNext());
    }

    @Test
    @LoadGraphWith(MODERN)
    public void g_V_asXaX_outXknowsX_asXbX_localXselectXa_bX_byXnameXX() {
        final Traversal<Vertex, Map<String, String>> traversal = get_g_V_asXaX_outXknowsX_asXbX_localXselectXa_bX_byXnameXX();
        final Map<String, String> map = traversal.next();
        assertTrue(traversal.hasNext());
        if (map.get("b").equals("josh")) {
            assertEquals("marko", map.get("a"));
            assertEquals("vadas", traversal.next().get("b"));
        } else {
            assertEquals("marko", map.get("a"));
            assertEquals("josh", traversal.next().get("b"));
        }
        assertFalse(traversal.hasNext());
    }
    @Test
    @LoadGraphWith(MODERN)
    public void g_VX1X_asXaX_repeatXout_asXaXX_timesX2X_selectXfirst_aX() {
        final Traversal<Vertex, Vertex> traversal = get_g_VX1X_asXaX_repeatXout_asXaXX_timesX2X_selectXfirst_aX(convertToVertexId("marko"));
        checkResults(Arrays.asList(convertToVertex(graph, "marko"), convertToVertex(graph, "marko")), traversal);
    }

    @Test
    @LoadGraphWith(MODERN)
    public void g_VX1X_asXaX_repeatXout_asXaXX_timesX2X_selectXlast_aX() {
        final Traversal<Vertex, Vertex> traversal = get_g_VX1X_asXaX_repeatXout_asXaXX_timesX2X_selectXlast_aX(convertToVertexId("marko"));
        checkResults(Arrays.asList(convertToVertex(graph, "ripple"), convertToVertex(graph, "lop")), traversal);
    }

    public static class Traversals extends SelectTest {
        @Override
        public Traversal<Vertex, Map<String, Vertex>> get_g_VX1X_asXaX_outXknowsX_asXbX_selectXa_bX(final Object v1Id) {
            return g.V(v1Id).as("a").out("knows").as("b").select("a", "b");
        }

        @Override
        public Traversal<Vertex, Map<String, String>> get_g_VX1X_asXaX_outXknowsX_asXbX_selectXa_bX_byXnameX(final Object v1Id) {
            return g.V(v1Id).as("a").out("knows").as("b").<String>select("a", "b").by("name");
        }

        @Override
        public Traversal<Vertex, Vertex> get_g_VX1X_asXaX_outXknowsX_asXbX_selectXaX(final Object v1Id) {
            return g.V(v1Id).as("a").out("knows").as("b").select("a");
        }

        @Override
        public Traversal<Vertex, String> get_g_VX1X_asXaX_outXknowsX_asXbX_selectXaX_byXnameX(final Object v1Id) {
            return g.V(v1Id).as("a").out("knows").as("b").<String>select("a").by("name");
        }

        @Override
        public Traversal<Vertex, Map<String, String>> get_g_V_asXaX_out_asXbX_selectXa_bX_byXnameX() {
            return g.V().as("a").out().as("b").<String>select("a", "b").by("name");
        }

        @Override
        public Traversal<Vertex, Map<String, String>> get_g_V_asXaX_out_aggregateXxX_asXbX_selectXa_bX_byXnameX() {
            return g.V().as("a").out().aggregate("x").as("b").<String>select("a", "b").by("name");
        }

        @Override
        public Traversal<Vertex, Map<String, String>> get_g_V_asXaX_name_order_asXbX_selectXa_bX_byXnameX_by_XitX() {
            return g.V().as("a").values("name").order().as("b").<String>select("a", "b").by("name").by();
        }

        @Override
        public Traversal<Vertex, Map<String, Object>> get_g_V_hasXname_gremlinX_inEXusesX_order_byXskill_incrX_asXaX_outV_asXbX_selectXa_bX_byXskillX_byXnameX() {
            return g.V().has("name", "gremlin").inE("uses").order().by("skill", Order.incr).as("a").outV().as("b").select("a", "b").by("skill").by("name");
        }

        @Override
        public Traversal<Vertex, Vertex> get_g_V_hasXname_isXmarkoXX_asXaX_selectXaX() {
            return g.V().has("name", __.is("marko")).as("a").select("a");
        }

        @Override
        public Traversal<Vertex, Map<String, Long>> get_g_V_label_groupCount_asXxX_selectXxX() {
            return g.V().label().groupCount().as("x").select("x");
        }

        @Override
        public Traversal<Vertex, Map<String, Object>> get_g_V_hasLabelXpersonX_asXpX_mapXbothE_label_groupCountX_asXrX_selectXp_rX() {
            return g.V().hasLabel("person").as("p").map(__.bothE().label().groupCount()).as("r").select("p", "r");
        }

        @Override
        public Traversal<Vertex, Vertex> get_g_V_chooseXoutE_count_isX0X__asXaX__asXbXX_chooseXselectXaX__selectXaX__selectXbXX() {
            return g.V().choose(__.outE().count().is(0L), __.as("a"), __.as("b")).choose(__.select("a"), __.select("a"), __.select("b"));
        }

<<<<<<< HEAD
        public Traversal<Vertex, String> get_g_VX1X_groupXaX_byXconstantXaXX_byXnameX_selectXaX_selectXaX(final Object v1Id) {
            return g.V(v1Id).group("a").by(__.constant("a")).by(__.values("name"))
                    .barrier() // TODO: this barrier() should not be necessary
                    .select("a").select("a");
=======
        @Override
        public Traversal<Vertex, Long> get_g_V_asXaX_groupXmX_by_byXbothE_countX_barrier_selectXmX_selectXselectXaXX() {
            return g.V().as("a").group("m").by().by(__.bothE().count()).barrier().select("m").select(__.select("a"));
        }

        @Override
        public Traversal<Vertex, Double> get_g_V_asXaX_groupXmX_by_byXbothE_countX_barrier_selectXmX_selectXselectXaXX_byXmathX_plus_XX() {
            return g.V().as("a").group("m").by().by(__.bothE().count()).barrier().select("m").<Double>select(__.select("a")).by(__.math("_+_"));
        }

        @Override
        public Traversal<Vertex, List<Vertex>> get_g_V_asXaX_outXknowsX_asXaX_selectXall_constantXaXX() {
            return g.V().as("a").out("knows").as("a").select(Pop.all, (Traversal) __.constant("a"));
>>>>>>> 4eeb1780
        }

        // below are original back()-tests

        @Override
        public Traversal<Vertex, Vertex> get_g_VX1X_asXhereX_out_selectXhereX(final Object v1Id) {
            return g.V(v1Id).as("here").out().select("here");
        }

        @Override
        public Traversal<Vertex, Vertex> get_g_VX4X_out_asXhereX_hasXlang_javaX_selectXhereX(final Object v4Id) {
            return g.V(v4Id).out().as("here").has("lang", "java").select("here");
        }

        @Override
        public Traversal<Vertex, String> get_g_VX4X_out_asXhereX_hasXlang_javaX_selectXhereX_name(final Object v4Id) {
            return g.V(v4Id).out().as("here").has("lang", "java").select("here").values("name");
        }

        @Override
        public Traversal<Vertex, Edge> get_g_VX1X_outE_asXhereX_inV_hasXname_vadasX_selectXhereX(final Object v1Id) {
            return g.V(v1Id).outE().as("here").inV().has("name", "vadas").select("here");
        }

        @Override
        public Traversal<Vertex, Edge> get_g_VX1X_outEXknowsX_hasXweight_1X_asXhereX_inV_hasXname_joshX_selectXhereX(final Object v1Id) {
            return g.V(v1Id).outE("knows").has("weight", 1.0d).as("here").inV().has("name", "josh").select("here");
        }

        @Override
        public Traversal<Vertex, Edge> get_g_VX1X_outEXknowsX_asXhereX_hasXweight_1X_inV_hasXname_joshX_selectXhereX(final Object v1Id) {
            return g.V(v1Id).outE("knows").as("here").has("weight", 1.0d).inV().has("name", "josh").<Edge>select("here");
        }

        @Override
        public Traversal<Vertex, Edge> get_g_VX1X_outEXknowsX_asXhereX_hasXweight_1X_asXfakeX_inV_hasXname_joshX_selectXhereX(final Object v1Id) {
            return g.V(v1Id).outE("knows").as("here").has("weight", 1.0d).as("fake").inV().has("name", "josh").<Edge>select("here");
        }

        @Override
        public Traversal<Vertex, Vertex> get_g_V_asXhereXout_name_selectXhereX() {
            return g.V().as("here").out().values("name").select("here");
        }

        @Override
        public Traversal<Vertex, Map<String, Long>> get_g_V_outXcreatedX_unionXasXprojectX_inXcreatedX_hasXname_markoX_selectXprojectX__asXprojectX_inXcreatedX_inXknowsX_hasXname_markoX_selectXprojectXX_groupCount_byXnameX() {
            return (Traversal) g.V().out("created")
                    .union(as("project").in("created").has("name", "marko").select("project"),
                            as("project").in("created").in("knows").has("name", "marko").select("project")).groupCount().by("name");
        }

        @Override
        public Traversal<Vertex, Map<String, Object>> get_g_V_asXaX_hasXname_markoX_asXbX_asXcX_selectXa_b_cX_by_byXnameX_byXageX() {
            return g.V().as("a").has("name", "marko").as("b").as("c").select("a", "b", "c").by().by("name").by("age");
        }

        @Override
        public Traversal<Vertex, Map<String, Object>> get_g_V_hasLabelXsoftwareX_asXnameX_asXlanguageX_asXcreatorsX_selectXname_language_creatorsX_byXnameX_byXlangX_byXinXcreatedX_name_fold_orderXlocalXX() {
            return g.V().hasLabel("software").as("name").as("language").as("creators").select("name", "language", "creators").by("name").by("lang").
                    by(__.in("created").values("name").fold().order(local));
        }

        // TINKERPOP-619: select should not throw

        @Override
        public Traversal<Vertex, Object> get_g_V_selectXaX(final Pop pop) {
            return g.V().select(pop, "a");
        }

        @Override
        public Traversal<Vertex, Map<String, Object>> get_g_V_selectXa_bX(final Pop pop) {
            return g.V().select(pop, "a", "b");
        }

        @Override
        public Traversal<Vertex, Object> get_g_V_valueMap_selectXpop_aX(final Pop pop) {
            return g.V().valueMap().select(pop, "a");
        }

        @Override
        public Traversal<Vertex, Map<String, Object>> get_g_V_valueMap_selectXpop_a_bX(final Pop pop) {
            return g.V().valueMap().select(pop, "a", "b");
        }

        // when labels don't exist

        @Override
        public Traversal<Vertex, String> get_g_V_untilXout_outX_repeatXin_asXaXX_selectXaX_byXtailXlocalX_nameX() {
            return g.V().until(__.out().out()).repeat(__.in().as("a")).<String>select("a").by(__.tail(local).values("name"));
        }

        @Override
        public Traversal<Vertex, Map<String, String>> get_g_V_untilXout_outX_repeatXin_asXaX_in_asXbXX_selectXa_bX_byXnameX() {
            return g.V().until(__.out().out()).repeat(__.in().as("a").in().as("b")).<String>select("a", "b").by("name");
        }

        @Override
        public Traversal<Vertex, Vertex> get_g_V_asXaX_whereXoutXknowsXX_selectXaX() {
            return g.V().as("a").where(__.out("knows")).<Vertex>select("a");
        }

        // select columns test

        @Override
        public Traversal<Vertex, Long> get_g_V_outE_weight_groupCount_selectXvaluesX_unfold() {
            return g.V().outE().values("weight").groupCount().select(values).unfold();
        }

        @Override
        public Traversal<Vertex, Long> get_g_V_outE_weight_groupCount_unfold_selectXvaluesX_unfold() {
            return g.V().outE().values("weight").groupCount().unfold().select(values).unfold();
        }

        @Override
        public Traversal<Vertex, Long> get_g_V_outE_weight_groupCount_selectXvaluesX_unfold_groupCount_selectXvaluesX_unfold() {
            return g.V().outE().values("weight").groupCount().select(values).unfold().groupCount().select(values).unfold();
        }

        @Override
        public Traversal<Vertex, Double> get_g_V_outE_weight_groupCount_selectXkeysX_unfold() {
            return g.V().outE().values("weight").groupCount().select(keys).unfold();
        }

        @Override
        public Traversal<Vertex, Double> get_g_V_outE_weight_groupCount_unfold_selectXkeysX_unfold() {
            return g.V().outE().values("weight").groupCount().unfold().select(keys).unfold();
        }

        @Override
        public Traversal<Vertex, Collection<Set<String>>> get_g_V_asXa_bX_out_asXcX_path_selectXkeysX() {
            return g.V().as("a", "b").out().as("c").path().select(keys);
        }

        @Override
        public Traversal<Vertex, Map<String, String>> get_g_V_asXaX_outXknowsX_asXbX_localXselectXa_bX_byXnameXX() {
            return g.V().as("a").out("knows").as("b").local(__.<Vertex, String>select("a", "b").by("name"));
        }

        @Override
        public Traversal<Vertex, Vertex> get_g_VX1X_asXaX_repeatXout_asXaXX_timesX2X_selectXfirst_aX(final Object v1Id) {
            return g.V(v1Id).as("a").repeat(__.out().as("a")).times(2).select(Pop.first, "a");
        }

        @Override
        public Traversal<Vertex, Vertex> get_g_VX1X_asXaX_repeatXout_asXaXX_timesX2X_selectXlast_aX(final Object v1Id) {
            return g.V(v1Id).as("a").repeat(__.out().as("a")).times(2).select(Pop.last, "a");
        }
    }
}<|MERGE_RESOLUTION|>--- conflicted
+++ resolved
@@ -83,15 +83,13 @@
 
     public abstract Traversal<Vertex, Vertex> get_g_V_chooseXoutE_count_isX0X__asXaX__asXbXX_chooseXselectXaX__selectXaX__selectXbXX();
 
-<<<<<<< HEAD
     public abstract Traversal<Vertex, String> get_g_VX1X_groupXaX_byXconstantXaXX_byXnameX_selectXaX_selectXaX(final Object v1Id);
-=======
+
     public abstract Traversal<Vertex, Long> get_g_V_asXaX_groupXmX_by_byXbothE_countX_barrier_selectXmX_selectXselectXaXX();
 
     public abstract Traversal<Vertex, Double> get_g_V_asXaX_groupXmX_by_byXbothE_countX_barrier_selectXmX_selectXselectXaXX_byXmathX_plus_XX();
 
     public abstract Traversal<Vertex, List<Vertex>> get_g_V_asXaX_outXknowsX_asXaX_selectXall_constantXaXX();
->>>>>>> 4eeb1780
 
     // below are original back()-tests
 
@@ -353,14 +351,16 @@
 
     @Test
     @LoadGraphWith(MODERN)
-<<<<<<< HEAD
     public void g_VX1X_groupXaX_byXconstantXaXX_byXnameX_selectXaX_selectXaX() {
         final Traversal<Vertex, String> traversal = get_g_VX1X_groupXaX_byXconstantXaXX_byXnameX_selectXaX_selectXaX(convertToVertexId("marko"));
         printTraversalForm(traversal);
         assertTrue(traversal.hasNext());
         assertEquals("marko", traversal.next());
         assertFalse(traversal.hasNext());
-=======
+    }
+
+    @Test
+    @LoadGraphWith(MODERN)
     public void g_V_asXaX_groupXmX_by_byXbothE_countX_barrier_selectXmX_selectXselectXaXX() {
         final Traversal<Vertex, Long> traversal = get_g_V_asXaX_groupXmX_by_byXbothE_countX_barrier_selectXmX_selectXselectXaXX();
         printTraversalForm(traversal);
@@ -384,7 +384,6 @@
         final Traversal<Vertex, List<Vertex>> traversal = get_g_V_asXaX_outXknowsX_asXaX_selectXall_constantXaXX();
         printTraversalForm(traversal);
         checkResults(Arrays.asList(Arrays.asList(marko, vadas), Arrays.asList(marko, josh)), traversal);
->>>>>>> 4eeb1780
     }
 
     // below are original back()-tests
@@ -767,12 +766,13 @@
             return g.V().choose(__.outE().count().is(0L), __.as("a"), __.as("b")).choose(__.select("a"), __.select("a"), __.select("b"));
         }
 
-<<<<<<< HEAD
+        @Override
         public Traversal<Vertex, String> get_g_VX1X_groupXaX_byXconstantXaXX_byXnameX_selectXaX_selectXaX(final Object v1Id) {
             return g.V(v1Id).group("a").by(__.constant("a")).by(__.values("name"))
                     .barrier() // TODO: this barrier() should not be necessary
                     .select("a").select("a");
-=======
+        }
+
         @Override
         public Traversal<Vertex, Long> get_g_V_asXaX_groupXmX_by_byXbothE_countX_barrier_selectXmX_selectXselectXaXX() {
             return g.V().as("a").group("m").by().by(__.bothE().count()).barrier().select("m").select(__.select("a"));
@@ -786,7 +786,6 @@
         @Override
         public Traversal<Vertex, List<Vertex>> get_g_V_asXaX_outXknowsX_asXaX_selectXall_constantXaXX() {
             return g.V().as("a").out("knows").as("a").select(Pop.all, (Traversal) __.constant("a"));
->>>>>>> 4eeb1780
         }
 
         // below are original back()-tests
