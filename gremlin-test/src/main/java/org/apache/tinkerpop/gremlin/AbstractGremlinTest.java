--- conflicted
+++ resolved
@@ -135,13 +135,8 @@
             // All GraphProvider objects should be an instance of ManagedGraphProvider, as this is handled by GraphManager
             // which wraps injected GraphProviders with a ManagedGraphProvider instance. If this doesn't happen, there
             // is no way to trace open graphs.
-<<<<<<< HEAD
-            if (graphProvider instanceof GraphManager.ManagedGraphProvider)
-                ((GraphManager.ManagedGraphProvider) graphProvider).tryCloseGraphs();
-=======
             if(graphProvider instanceof GraphManager.ManagedGraphProvider)
                 ((GraphManager.ManagedGraphProvider)graphProvider).tryClearGraphs();
->>>>>>> 890131e3
             else
                 logger.warn("The {} is not of type ManagedGraphProvider and therefore graph instances may leak between test cases.", graphProvider.getClass());
 
