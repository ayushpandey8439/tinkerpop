--- conflicted
+++ resolved
@@ -20,14 +20,9 @@
 
 import org.apache.tinkerpop.gremlin.structure.Direction;
 import org.apache.tinkerpop.gremlin.structure.Edge;
-<<<<<<< HEAD
-import org.apache.tinkerpop.gremlin.structure.Vertex;
-import org.apache.tinkerpop.gremlin.structure.util.star.StarGraph;
-=======
 import org.apache.tinkerpop.gremlin.structure.Property;
 import org.apache.tinkerpop.gremlin.structure.Vertex;
 import org.apache.tinkerpop.gremlin.structure.VertexProperty;
->>>>>>> a3fc7469
 import org.apache.tinkerpop.gremlin.util.iterator.IteratorUtils;
 
 import java.io.File;
@@ -35,19 +30,11 @@
 import java.io.IOException;
 import java.io.InputStream;
 import java.net.URL;
-<<<<<<< HEAD
-import java.util.ArrayList;
-import java.util.List;
-import java.util.concurrent.atomic.AtomicInteger;
-
-import static org.junit.Assert.assertEquals;
-=======
 import java.util.Iterator;
 import java.util.List;
 
 import static org.junit.Assert.assertEquals;
 import static org.junit.Assert.assertFalse;
->>>>>>> a3fc7469
 
 /**
  * @author Stephen Mallette (http://stephen.genoprime.com)
@@ -115,104 +102,6 @@
         return cleaned;
     }
 
-<<<<<<< HEAD
-    public static void validateVertex(final Vertex originalVertex, final Vertex starVertex) {
-        ////////////////  VALIDATE PROPERTIES
-        final AtomicInteger originalPropertyCounter = new AtomicInteger(0);
-        final AtomicInteger originalMetaPropertyCounter = new AtomicInteger(0);
-        final AtomicInteger starPropertyCounter = new AtomicInteger(0);
-        final AtomicInteger starMetaPropertyCounter = new AtomicInteger(0);
-
-        originalVertex.properties().forEachRemaining(vertexProperty -> {
-            originalPropertyCounter.incrementAndGet();
-            starVertex.properties(vertexProperty.label()).forEachRemaining(starVertexProperty -> {
-                if (starVertexProperty.equals(vertexProperty)) {
-                    starPropertyCounter.incrementAndGet();
-                    assertEquals(starVertexProperty.id(), vertexProperty.id());
-                    assertEquals(starVertexProperty.label(), vertexProperty.label());
-                    assertEquals(starVertexProperty.value(), vertexProperty.value());
-                    assertEquals(starVertexProperty.key(), vertexProperty.key());
-                    assertEquals(starVertexProperty.element(), vertexProperty.element());
-                    //
-                    vertexProperty.properties().forEachRemaining(p -> {
-                        originalMetaPropertyCounter.incrementAndGet();
-                        assertEquals(p.value(), starVertexProperty.property(p.key()).value());
-                        assertEquals(p.key(), starVertexProperty.property(p.key()).key());
-                        assertEquals(p.element(), starVertexProperty.property(p.key()).element());
-                    });
-                    starVertexProperty.properties().forEachRemaining(p -> starMetaPropertyCounter.incrementAndGet());
-                }
-            });
-        });
-
-        assertEquals(originalPropertyCounter.get(), starPropertyCounter.get());
-        assertEquals(originalMetaPropertyCounter.get(), starMetaPropertyCounter.get());
-
-        originalPropertyCounter.set(0);
-        starPropertyCounter.set(0);
-        originalMetaPropertyCounter.set(0);
-        starMetaPropertyCounter.set(0);
-        //
-        starVertex.properties().forEachRemaining(starVertexProperty -> {
-            starPropertyCounter.incrementAndGet();
-            originalVertex.properties(starVertexProperty.label()).forEachRemaining(vertexProperty -> {
-                if (starVertexProperty.equals(vertexProperty)) {
-                    originalPropertyCounter.incrementAndGet();
-                    assertEquals(vertexProperty.id(), starVertexProperty.id());
-                    assertEquals(vertexProperty.label(), starVertexProperty.label());
-                    assertEquals(vertexProperty.value(), starVertexProperty.value());
-                    assertEquals(vertexProperty.key(), starVertexProperty.key());
-                    assertEquals(vertexProperty.element(), starVertexProperty.element());
-                    starVertexProperty.properties().forEachRemaining(p -> {
-                        starMetaPropertyCounter.incrementAndGet();
-                        assertEquals(p.value(), vertexProperty.property(p.key()).value());
-                        assertEquals(p.key(), vertexProperty.property(p.key()).key());
-                        assertEquals(p.element(), vertexProperty.property(p.key()).element());
-                    });
-                    vertexProperty.properties().forEachRemaining(p -> originalMetaPropertyCounter.incrementAndGet());
-                }
-            });
-        });
-        assertEquals(originalPropertyCounter.get(), starPropertyCounter.get());
-        assertEquals(originalMetaPropertyCounter.get(), starMetaPropertyCounter.get());
-
-        ////////////////  VALIDATE EDGES
-        assertEquals(originalVertex, starVertex);
-        assertEquals(starVertex, originalVertex);
-        assertEquals(starVertex.id(), originalVertex.id());
-        assertEquals(starVertex.label(), originalVertex.label());
-        ///
-        List<Edge> originalEdges = new ArrayList<>(IteratorUtils.set(originalVertex.edges(Direction.OUT)));
-        List<Edge> starEdges = new ArrayList<>(IteratorUtils.set(starVertex.edges(Direction.OUT)));
-        assertEquals(originalEdges.size(), starEdges.size());
-        for (int i = 0; i < starEdges.size(); i++) {
-            final Edge starEdge = starEdges.get(i);
-            final Edge originalEdge = originalEdges.get(i);
-            assertEquals(starEdge, originalEdge);
-            assertEquals(starEdge.id(), originalEdge.id());
-            assertEquals(starEdge.label(), originalEdge.label());
-            assertEquals(starEdge.inVertex(), originalEdge.inVertex());
-            assertEquals(starEdge.outVertex(), originalEdge.outVertex());
-            originalEdge.properties().forEachRemaining(p -> assertEquals(p, starEdge.property(p.key())));
-            starEdge.properties().forEachRemaining(p -> assertEquals(p, originalEdge.property(p.key())));
-        }
-
-        originalEdges = new ArrayList<>(IteratorUtils.set(originalVertex.edges(Direction.IN)));
-        starEdges = new ArrayList<>(IteratorUtils.set(starVertex.edges(Direction.IN)));
-        assertEquals(originalEdges.size(), starEdges.size());
-        for (int i = 0; i < starEdges.size(); i++) {
-            final Edge starEdge = starEdges.get(i);
-            final Edge originalEdge = originalEdges.get(i);
-            assertEquals(starEdge, originalEdge);
-            assertEquals(starEdge.id(), originalEdge.id());
-            assertEquals(starEdge.label(), originalEdge.label());
-            assertEquals(starEdge.inVertex(), originalEdge.inVertex());
-            assertEquals(starEdge.outVertex(), originalEdge.outVertex());
-            originalEdge.properties().forEachRemaining(p -> assertEquals(p, starEdge.property(p.key())));
-            starEdge.properties().forEachRemaining(p -> assertEquals(p, originalEdge.property(p.key())));
-        }
-    }
-=======
 
     ///////////////
 
@@ -297,5 +186,4 @@
         else
             throw new IllegalArgumentException("The provided object must be a graph object: " + original.getClass().getCanonicalName());
     }
->>>>>>> a3fc7469
 }