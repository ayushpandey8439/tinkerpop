/*
 * Licensed to the Apache Software Foundation (ASF) under one
 * or more contributor license agreements.  See the NOTICE file
 * distributed with this work for additional information
 * regarding copyright ownership.  The ASF licenses this file
 * to you under the Apache License, Version 2.0 (the
 * "License"); you may not use this file except in compliance
 * with the License.  You may obtain a copy of the License at
 *
 * http://www.apache.org/licenses/LICENSE-2.0
 *
 * Unless required by applicable law or agreed to in writing,
 * software distributed under the License is distributed on an
 * "AS IS" BASIS, WITHOUT WARRANTIES OR CONDITIONS OF ANY
 * KIND, either express or implied.  See the License for the
 * specific language governing permissions and limitations
 * under the License.
 */
package org.apache.tinkerpop.gremlin.driver;

import org.apache.tinkerpop.gremlin.driver.exception.ConnectionException;
import org.apache.tinkerpop.gremlin.driver.message.RequestMessage;
import org.apache.tinkerpop.gremlin.process.traversal.Bytecode;
import org.apache.tinkerpop.gremlin.process.traversal.Traversal;
import org.apache.tinkerpop.gremlin.process.traversal.TraversalSource;
import org.apache.tinkerpop.gremlin.structure.Graph;
import org.apache.tinkerpop.gremlin.util.iterator.IteratorUtils;
import org.slf4j.Logger;
import org.slf4j.LoggerFactory;

import java.util.Collections;
import java.util.HashMap;
import java.util.Iterator;
import java.util.List;
import java.util.Map;
import java.util.Optional;
import java.util.UUID;
import java.util.concurrent.CompletableFuture;
import java.util.concurrent.ConcurrentHashMap;
import java.util.concurrent.ConcurrentMap;
import java.util.concurrent.TimeUnit;
import java.util.concurrent.TimeoutException;
import java.util.concurrent.atomic.AtomicReference;
import java.util.stream.Collectors;

/**
 * A {@code Client} is constructed from a {@link Cluster} and represents a way to send messages to Gremlin Server.
 * This class itself is a base class as there are different implementations that provide differing kinds of
 * functionality.  See the implementations for specifics on their individual usage.
 * <p/>
 * The {@code Client} is designed to be re-used and shared across threads.
 *
 * @author Stephen Mallette (http://stephen.genoprime.com)
 */
public abstract class Client {

    private static final Logger logger = LoggerFactory.getLogger(Client.class);

    protected final Cluster cluster;
    protected volatile boolean initialized;
    protected final Client.Settings settings;

    Client(final Cluster cluster, final Client.Settings settings) {
        this.cluster = cluster;
        this.settings = settings;
    }

    /**
     * Makes any final changes to the builder and returns the constructed {@link RequestMessage}.  Implementers
     * may choose to override this message to append data to the request before sending.  By default, this method
     * will simply return the {@code builder} passed in by the caller.
     */
    public RequestMessage.Builder buildMessage(final RequestMessage.Builder builder) {
        return builder;
    }

    /**
     * Called in the {@link #init} method.
     */
    protected abstract void initializeImplementation();

    /**
     * Chooses a {@link Connection} to write the message to.
     */
    protected abstract Connection chooseConnection(final RequestMessage msg) throws TimeoutException, ConnectionException;

    /**
     * Asynchronous close of the {@code Client}.
     */
    public abstract CompletableFuture<Void> closeAsync();

    /**
     * Create a new {@code Client} that aliases the specified {@link Graph} or {@link TraversalSource} name on the
     * server to a variable called "g" for the context of the requests made through that {@code Client}.
     *
     * @param graphOrTraversalSource rebinds the specified global Gremlin Server variable to "g"
     * @deprecated As of release 3.1.0, replaced by {@link #alias(String)}
     */
    @Deprecated
    public Client rebind(final String graphOrTraversalSource) {
        return alias(graphOrTraversalSource);
    }

    /**
     * Create a new {@code Client} that aliases the specified {@link Graph} or {@link TraversalSource} name on the
     * server to a variable called "g" for the context of the requests made through that {@code Client}.
     *
     * @param graphOrTraversalSource rebinds the specified global Gremlin Server variable to "g"
     */
    public Client alias(final String graphOrTraversalSource) {
        return alias(makeDefaultAliasMap(graphOrTraversalSource));
    }

    /**
     * Creates a {@code Client} that supplies the specified set of aliases, thus allowing the user to re-name
     * one or more globally defined {@link Graph} or {@link TraversalSource} server bindings for the context of
     * the created {@code Client}.
     */
    @Deprecated
    public Client rebind(final Map<String,String> rebindings) {
        return alias(rebindings);
    }

    /**
     * Creates a {@code Client} that supplies the specified set of aliases, thus allowing the user to re-name
     * one or more globally defined {@link Graph} or {@link TraversalSource} server bindings for the context of
     * the created {@code Client}.
     */
    public Client alias(final Map<String,String> aliases) {
        return new AliasClusteredClient(this, aliases, settings);
    }

    /**
     * Submit a {@link Traversal} to the server for remote execution.
     */
    public ResultSet submit(final Traversal traversal) {
        try {
            return submitAsync(traversal).get();
        } catch (UnsupportedOperationException uoe) {
            throw uoe;
        } catch (Exception ex) {
            throw new RuntimeException(ex);
        }
    }

    /**
     * An asynchronous version of {@link #submit(Traversal)}.
     */
    public CompletableFuture<ResultSet> submitAsync(final Traversal traversal) {
        throw new UnsupportedOperationException("This implementation does not support Traversal submission - use a sessionless Client created with from the alias() method");
    }

    /**
     * Submit a {@link Bytecode} to the server for remote execution.
     */
    public ResultSet submit(final Bytecode bytecode) {
        try {
            return submitAsync(bytecode).get();
        } catch (UnsupportedOperationException uoe) {
            throw uoe;
        } catch (Exception ex) {
            throw new RuntimeException(ex);
        }
    }

    /**
     * An asynchronous version of {@link #submit(Traversal)}.
     */
    public CompletableFuture<ResultSet> submitAsync(final Bytecode bytecode) {
        throw new UnsupportedOperationException("This implementation does not support Traversal submission - use a sessionless Client created with from the alias() method");
    }

    /**
     * Initializes the client which typically means that a connection is established to the server.  Depending on the
     * implementation and configuration this blocking call may take some time.  This method will be called
     * automatically if it is not called directly and multiple calls will not have effect.
     */
    public synchronized Client init() {
        if (initialized)
            return this;

        logger.debug("Initializing client on cluster [{}]", cluster);

        cluster.init();
        initializeImplementation();

        initialized = true;
        return this;
    }

    /**
     * Submits a Gremlin script to the server and returns a {@link ResultSet} once the write of the request is
     * complete.
     *
     * @param gremlin the gremlin script to execute
     */
    public ResultSet submit(final String gremlin) {
        return submit(gremlin, null);
    }

    /**
     * Submits a Gremlin script and bound parameters to the server and returns a {@link ResultSet} once the write of
     * the request is complete.  If a script is to be executed repeatedly with slightly different arguments, prefer
     * this method to concatenating a Gremlin script from dynamically produced strings and sending it to
     * {@link #submit(String)}.  Parameterized scripts will perform better.
     *
     * @param gremlin the gremlin script to execute
     * @param parameters a map of parameters that will be bound to the script on execution
     */
    public ResultSet submit(final String gremlin, final Map<String, Object> parameters) {
        try {
            return submitAsync(gremlin, parameters).get();
        } catch (Exception ex) {
            throw new RuntimeException(ex);
        }
    }

    /**
     * The asynchronous version of {@link #submit(String)} where the returned future will complete when the
     * write of the request completes.
     *
     * @param gremlin the gremlin script to execute
     */
    public CompletableFuture<ResultSet> submitAsync(final String gremlin) {
        return submitAsync(gremlin, null);
    }

    /**
     * The asynchronous version of {@link #submit(String, Map)}} where the returned future will complete when the
     * write of the request completes.
     *
     * @param gremlin the gremlin script to execute
     * @param parameters a map of parameters that will be bound to the script on execution
     */
    public CompletableFuture<ResultSet> submitAsync(final String gremlin, final Map<String, Object> parameters) {
        final RequestMessage.Builder request = RequestMessage.build(Tokens.OPS_EVAL)
                .add(Tokens.ARGS_GREMLIN, gremlin)
                .add(Tokens.ARGS_BATCH_SIZE, cluster.connectionPoolSettings().resultIterationBatchSize);

        Optional.ofNullable(parameters).ifPresent(params -> request.addArg(Tokens.ARGS_BINDINGS, parameters));

        return submitAsync(buildMessage(request).create());
    }

    /**
     * The asynchronous version of {@link #submit(String, Map)}} where the returned future will complete when the
     * write of the request completes.
     *
     * @param gremlin the gremlin script to execute
     * @param parameters a map of parameters that will be bound to the script on execution
     * @param graphOrTraversalSource rebinds the specified global Gremlin Server variable to "g"
     */
    public CompletableFuture<ResultSet> submitAsync(final String gremlin, final String graphOrTraversalSource,
                                                    final Map<String, Object> parameters) {
        final RequestMessage.Builder request = RequestMessage.build(Tokens.OPS_EVAL)
                .add(Tokens.ARGS_GREMLIN, gremlin)
                .add(Tokens.ARGS_BATCH_SIZE, cluster.connectionPoolSettings().resultIterationBatchSize);

        Optional.ofNullable(parameters).ifPresent(params -> request.addArg(Tokens.ARGS_BINDINGS, parameters));

        if (graphOrTraversalSource != null && !graphOrTraversalSource.isEmpty())
            request.addArg(Tokens.ARGS_ALIASES, makeDefaultAliasMap(graphOrTraversalSource));

        return submitAsync(buildMessage(request).create());
    }

    /**
     * The asynchronous version of {@link #submit(String, Map)}} where the returned future will complete when the
     * write of the request completes.
     *
     * @param gremlin the gremlin script to execute
     * @param parameters a map of parameters that will be bound to the script on execution
     * @param aliases aliases the specified global Gremlin Server variable some other name that then be used in the
     *                script where the key is the alias name and the value represents the global variable on the
     *                server
     */
    public CompletableFuture<ResultSet> submitAsync(final String gremlin, final Map<String,String> aliases,
                                                    final Map<String, Object> parameters) {
        final RequestMessage.Builder request = RequestMessage.build(Tokens.OPS_EVAL)
                .add(Tokens.ARGS_GREMLIN, gremlin)
                .add(Tokens.ARGS_BATCH_SIZE, cluster.connectionPoolSettings().resultIterationBatchSize);

        Optional.ofNullable(parameters).ifPresent(params -> request.addArg(Tokens.ARGS_BINDINGS, parameters));

        if (aliases != null && !aliases.isEmpty())
            request.addArg(Tokens.ARGS_ALIASES, aliases);

        return submitAsync(buildMessage(request).create());
    }

    /**
     * A low-level method that allows the submission of a manually constructed {@link RequestMessage}.
     */
    public CompletableFuture<ResultSet> submitAsync(final RequestMessage msg) {
        if (isClosing()) throw new IllegalStateException("Client has been closed");

        if (!initialized)
            init();

        final CompletableFuture<ResultSet> future = new CompletableFuture<>();
        Connection connection = null;
        try {
            // the connection is returned to the pool once the response has been completed...see Connection.write()
            // the connection may be returned to the pool with the host being marked as "unavailable"
            connection = chooseConnection(msg);
            connection.write(msg, future);
            return future;
        } catch (TimeoutException toe) {
            // there was a timeout borrowing a connection
            throw new RuntimeException(toe);
        } catch (ConnectionException ce) {
            throw new RuntimeException(ce);
        } catch (Exception ex) {
            throw new RuntimeException(ex);
        } finally {
            if (logger.isDebugEnabled())
                logger.debug("Submitted {} to - {}", msg, null == connection ? "connection not initialized" : connection.toString());
        }
    }

    public abstract boolean isClosing();

    /**
     * Closes the client by making a synchronous call to {@link #closeAsync()}.
     */
    public void close() {
        closeAsync().join();
    }

    /**
     * Gets the {@link Client.Settings}.
     */
    public Settings getSettings() {
        return settings;
    }

    /**
     * Gets the {@link Cluster} that spawned this {@code Client}.
     */
    public Cluster getCluster() {
        return cluster;
    }

    protected Map<String,String> makeDefaultAliasMap(final String graphOrTraversalSource) {
        final Map<String,String> aliases = new HashMap<>();
        aliases.put("g", graphOrTraversalSource);
        return aliases;
    }

    /**
     * A {@code Client} implementation that does not operate in a session.  Requests are sent to multiple servers
     * given a {@link LoadBalancingStrategy}.  Transactions are automatically committed
     * (or rolled-back on error) after each request.
     */
    public final static class ClusteredClient extends Client {

        private ConcurrentMap<Host, ConnectionPool> hostConnectionPools = new ConcurrentHashMap<>();
        private final AtomicReference<CompletableFuture<Void>> closing = new AtomicReference<>(null);

        ClusteredClient(final Cluster cluster, final Client.Settings settings) {
            super(cluster, settings);
        }

        @Override
        public boolean isClosing() {
            return closing.get() != null;
        }

        /**
         * Submits a Gremlin script to the server and returns a {@link ResultSet} once the write of the request is
         * complete.
         *
         * @param gremlin the gremlin script to execute
         */
        public ResultSet submit(final String gremlin, final String graphOrTraversalSource) {
            return submit(gremlin, graphOrTraversalSource, null);
        }

        /**
         * Submits a Gremlin script and bound parameters to the server and returns a {@link ResultSet} once the write of
         * the request is complete.  If a script is to be executed repeatedly with slightly different arguments, prefer
         * this method to concatenating a Gremlin script from dynamically produced strings and sending it to
         * {@link #submit(String)}.  Parameterized scripts will perform better.
         *
         * @param gremlin the gremlin script to execute
         * @param parameters a map of parameters that will be bound to the script on execution
         * @param graphOrTraversalSource rebinds the specified global Gremlin Server variable to "g"
         */
        public ResultSet submit(final String gremlin, final String graphOrTraversalSource, final Map<String, Object> parameters) {
            try {
                return submitAsync(gremlin, graphOrTraversalSource, parameters).get();
            } catch (Exception ex) {
                throw new RuntimeException(ex);
            }
        }

        /**
         * The asynchronous version of {@link #submit(String, Map)}} where the returned future will complete when the
         * write of the request completes.
         *
         * @param gremlin the gremlin script to execute
         * @param parameters a map of parameters that will be bound to the script on execution
         * @param graphOrTraversalSource rebinds the specified global Gremlin Server variable to "g"
         */
        public CompletableFuture<ResultSet> submitAsync(final String gremlin, final String graphOrTraversalSource,
                                                        final Map<String, Object> parameters) {
            final RequestMessage.Builder request = RequestMessage.build(Tokens.OPS_EVAL)
                    .add(Tokens.ARGS_GREMLIN, gremlin)
                    .add(Tokens.ARGS_BATCH_SIZE, cluster.connectionPoolSettings().resultIterationBatchSize);

            Optional.ofNullable(parameters).ifPresent(params -> request.addArg(Tokens.ARGS_BINDINGS, parameters));

            if (graphOrTraversalSource != null && !graphOrTraversalSource.isEmpty())
                request.addArg(Tokens.ARGS_ALIASES, makeDefaultAliasMap(graphOrTraversalSource));

            return submitAsync(buildMessage(request).create());
        }

        /**
         * The asynchronous version of {@link #submit(String, Map)}} where the returned future will complete when the
         * write of the request completes.
         *
         * @param gremlin the gremlin script to execute
         * @param parameters a map of parameters that will be bound to the script on execution
         * @param aliases aliases the specified global Gremlin Server variable some other name that then be used in the
         *                script where the key is the alias name and the value represents the global variable on the
         *                server
         */
        public CompletableFuture<ResultSet> submitAsync(final String gremlin, final Map<String,String> aliases,
                                                        final Map<String, Object> parameters) {
            final RequestMessage.Builder request = RequestMessage.build(Tokens.OPS_EVAL)
                    .add(Tokens.ARGS_GREMLIN, gremlin)
                    .add(Tokens.ARGS_BATCH_SIZE, cluster.connectionPoolSettings().resultIterationBatchSize);

            Optional.ofNullable(parameters).ifPresent(params -> request.addArg(Tokens.ARGS_BINDINGS, parameters));

            if (aliases != null && !aliases.isEmpty())
                request.addArg(Tokens.ARGS_ALIASES, aliases);

            return submitAsync(buildMessage(request).create());
        }

        /**
         * {@inheritDoc}
         */
        @Override
        @Deprecated
        public Client rebind(final String graphOrTraversalSource) {
            return alias(graphOrTraversalSource);
        }

        /**
         * {@inheritDoc}
         */
        @Override
        public Client alias(final String graphOrTraversalSource) {
            final Map<String,String> aliases = new HashMap<>();
            aliases.put("g", graphOrTraversalSource);
            return alias(aliases);
        }

        /**
         * Creates a {@code Client} that supplies the specified set of aliases, thus allowing the user to re-name
         * one or more globally defined {@link Graph} or {@link TraversalSource} server bindings for the context of
         * the created {@code Client}.
         */
        @Deprecated
        public Client rebind(final Map<String,String> rebindings) {
            return alias(rebindings);
        }

        /**
         * {@inheritDoc}
         */
        @Override
        public Client alias(final Map<String,String> aliases) {
            return new AliasClusteredClient(this, aliases, settings);
        }

        /**
         * Uses a {@link LoadBalancingStrategy} to choose the best {@link Host} and then selects the best connection
         * from that host's connection pool.
         */
        @Override
        protected Connection chooseConnection(final RequestMessage msg) throws TimeoutException, ConnectionException {
            final Iterator<Host> possibleHosts;
            if (msg.optionalArgs(Tokens.ARGS_HOST).isPresent()) {
                // TODO: not sure what should be done if unavailable - select new host and re-submit traversal?
                final Host host = (Host) msg.getArgs().get(Tokens.ARGS_HOST);
                msg.getArgs().remove(Tokens.ARGS_HOST);
                possibleHosts = IteratorUtils.of(host);
            } else {
                possibleHosts = this.cluster.loadBalancingStrategy().select(msg);
            }

            // you can get no possible hosts in more than a few situations. perhaps the servers are just all down.
            // or perhaps the client is not configured properly (disables ssl when ssl is enabled on the server).
            if (!possibleHosts.hasNext())
                throw new TimeoutException("Timed out while waiting for an available host - check the client configuration and connectivity to the server if this message persists");

            final Host bestHost = possibleHosts.next();
            final ConnectionPool pool = hostConnectionPools.get(bestHost);
            return pool.borrowConnection(cluster.connectionPoolSettings().maxWaitForConnection, TimeUnit.MILLISECONDS);
        }

        /**
         * Initializes the connection pools on all hosts.
         */
        @Override
        protected void initializeImplementation() {
            cluster.allHosts().forEach(host -> {
                try {
                    // hosts that don't initialize connection pools will come up as a dead host
                    hostConnectionPools.put(host, new ConnectionPool(host, this));

                    // added a new host to the cluster so let the load-balancer know
                    this.cluster.loadBalancingStrategy().onNew(host);
                } catch (Exception ex) {
                    // catch connection errors and prevent them from failing the creation
                    logger.warn("Could not initialize connection pool for {} - will try later", host);
                }
            });
        }

        /**
         * Closes all the connection pools on all hosts.
         */
        @Override
        public synchronized CompletableFuture<Void> closeAsync() {
            if (closing.get() != null)
                return closing.get();

            final CompletableFuture[] poolCloseFutures = new CompletableFuture[hostConnectionPools.size()];
            hostConnectionPools.values().stream().map(ConnectionPool::closeAsync).collect(Collectors.toList()).toArray(poolCloseFutures);
            closing.set(CompletableFuture.allOf(poolCloseFutures));
            return closing.get();
        }
    }

    /**
     * Uses a {@link org.apache.tinkerpop.gremlin.driver.Client.ClusteredClient} that rebinds requests to a
     * specified {@link Graph} or {@link TraversalSource} instances on the server-side.
     */
    public final static class AliasClusteredClient extends ReboundClusteredClient {
        public AliasClusteredClient(final Client client, final Map<String, String> rebindings,
                                    final Client.Settings settings) {
            super(client, rebindings, settings);
        }
    }

    /**
     * Uses a {@link org.apache.tinkerpop.gremlin.driver.Client.ClusteredClient} that rebinds requests to a
     * specified {@link Graph} or {@link TraversalSource} instances on the server-side.
     *
     * @deprecated As of release 3.1.1-incubating, replaced by {@link AliasClusteredClient}.
     */
    @Deprecated
    public static class ReboundClusteredClient extends Client {
        private final Client client;
        private final Map<String,String> aliases = new HashMap<>();
        final CompletableFuture<Void> close = new CompletableFuture<>();

        ReboundClusteredClient(final Client client, final Map<String,String> rebindings,
                               final Client.Settings settings) {
            super(client.cluster, settings);
            this.client = client;
            this.aliases.putAll(rebindings);
        }

        @Override
        public CompletableFuture<ResultSet> submitAsync(final Bytecode bytecode) {
            try {
                return submitAsync(buildMessage(RequestMessage.build(Tokens.OPS_BYTECODE)
                        .processor("traversal").addArg(Tokens.ARGS_GREMLIN, bytecode)).create());
            } catch (Exception ex) {
                throw new RuntimeException(ex);
            }
        }

        @Override
        public CompletableFuture<ResultSet> submitAsync(final RequestMessage msg) {
            final RequestMessage.Builder builder = RequestMessage.from(msg);
            if (!aliases.isEmpty())
                builder.addArg(Tokens.ARGS_ALIASES, aliases);

            return super.submitAsync(builder.create());
        }

        @Override
        public CompletableFuture<ResultSet> submitAsync(final Traversal traversal) {
            return submitAsync(traversal.asAdmin().getBytecode());
        }

        @Override
        public synchronized Client init() {
            if (close.isDone()) throw new IllegalStateException("Client is closed");

            // the underlying client may not have been init'd
            client.init();

            return this;
        }

        @Override
        public RequestMessage.Builder buildMessage(final RequestMessage.Builder builder) {
            if (close.isDone()) throw new IllegalStateException("Client is closed");
            if (!aliases.isEmpty())
                builder.addArg(Tokens.ARGS_ALIASES, aliases);

            return client.buildMessage(builder);
        }

        @Override
        protected void initializeImplementation() {
            // no init required
            if (close.isDone()) throw new IllegalStateException("Client is closed");
        }

        /**
         * Delegates to the underlying {@link org.apache.tinkerpop.gremlin.driver.Client.ClusteredClient}.
         */
        @Override
        protected Connection chooseConnection(final RequestMessage msg) throws TimeoutException, ConnectionException {
            if (close.isDone()) throw new IllegalStateException("Client is closed");
            return client.chooseConnection(msg);
        }

        /**
         * Prevents messages from being sent from this {@code Client}. Note that calling this method does not call
         * close on the {@code Client} that created it.
         */
        @Override
        public synchronized CompletableFuture<Void> closeAsync() {
            close.complete(null);
            return close;
        }

        @Override
        public boolean isClosing() {
            return close.isDone();
        }

        /**
         * {@inheritDoc}
         */
        @Override
        @Deprecated
        public Client rebind(final String graphOrTraversalSource) {
            return alias(graphOrTraversalSource);
        }

        /**
         * {@inheritDoc}
         */
        @Override
        public Client alias(final Map<String, String> aliases) {
            if (close.isDone()) throw new IllegalStateException("Client is closed");
            return new AliasClusteredClient(client, aliases, settings);
        }
    }

    /**
     * A {@code Client} implementation that operates in the context of a session.  Requests are sent to a single
     * server, where each request is bound to the same thread with the same set of bindings across requests.
     * Transaction are not automatically committed. It is up the client to issue commit/rollback commands.
     */
    public final static class SessionedClient extends Client {
        private final String sessionId;
        private final boolean manageTransactions;

        private ConnectionPool connectionPool;

<<<<<<< HEAD
        SessionedClient(final Cluster cluster, final Client.Settings settings) {
            super(cluster, settings);
            this.sessionId = settings.getSession().get().sessionId;
            this.manageTransactions = settings.getSession().get().manageTransactions;
=======
        private final AtomicReference<CompletableFuture<Void>> closing = new AtomicReference<>(null);

        SessionedClient(final Cluster cluster, final String sessionId, final boolean manageTransactions) {
            super(cluster);
            this.sessionId = sessionId;
            this.manageTransactions = manageTransactions;
>>>>>>> 6d14adb0
        }

        String getSessionId() {
            return sessionId;
        }

        /**
         * Adds the {@link Tokens#ARGS_SESSION} value to every {@link RequestMessage}.
         */
        @Override
        public RequestMessage.Builder buildMessage(final RequestMessage.Builder builder) {
            builder.processor("session");
            builder.addArg(Tokens.ARGS_SESSION, sessionId);
            builder.addArg(Tokens.ARGS_MANAGE_TRANSACTION, manageTransactions);
            return builder;
        }

        /**
         * Since the session is bound to a single host, simply borrow a connection from that pool.
         */
        @Override
        protected Connection chooseConnection(final RequestMessage msg) throws TimeoutException, ConnectionException {
            return connectionPool.borrowConnection(cluster.connectionPoolSettings().maxWaitForConnection, TimeUnit.MILLISECONDS);
        }

        /**
         * Randomly choose an available {@link Host} to bind the session too and initialize the {@link ConnectionPool}.
         */
        @Override
        protected void initializeImplementation() {
            // chooses an available host at random
            final List<Host> hosts = cluster.allHosts()
                    .stream().filter(Host::isAvailable).collect(Collectors.toList());
            if (hosts.isEmpty()) throw new IllegalStateException("No available host in the cluster");
            Collections.shuffle(hosts);
            final Host host = hosts.get(0);
            connectionPool = new ConnectionPool(host, this, Optional.of(1), Optional.of(1));
        }

        @Override
        public boolean isClosing() {
            return closing.get() != null;
        }

        /**
         * Close the bound {@link ConnectionPool}.
         */
        @Override
        public synchronized CompletableFuture<Void> closeAsync() {
            if (closing.get() != null)
                return closing.get();

            final CompletableFuture<Void> connectionPoolClose = connectionPool.closeAsync();
            closing.set(connectionPoolClose);
            return connectionPoolClose;
        }
    }

    /**
     * Settings given to {@link Cluster#connect(Settings)} that configures how a {@link Client} will behave.
     */
    public static class Settings {
        private final Optional<SessionSettings> session;

        private Settings(final Builder builder) {
            this.session = builder.session;
        }

        public static Builder build() {
            return new Builder();
        }

        /**
         * Determines if the {@link Client} is to be constructed with a session. If the value is present, then a
         * session is expected.
         */
        public Optional<SessionSettings> getSession() {
            return session;
        }

        public static class Builder {
            private Optional<SessionSettings> session = Optional.empty();

            private Builder() {}

            /**
             * Enables a session. By default this will create a random session name and configure transactions to be
             * unmanaged. This method will override settings provided by calls to the other overloads of
             * {@code useSession}.
             */
            public Builder useSession(final boolean enabled) {
                session = enabled ? Optional.of(SessionSettings.build().create()) : Optional.empty();
                return this;
            }

            /**
             * Enables a session. By default this will create a session with the provided name and configure
             * transactions to be unmanaged. This method will override settings provided by calls to the other
             * overloads of {@code useSession}.
             */
            public Builder useSession(final String sessionId) {
                session = sessionId != null && !sessionId.isEmpty() ?
                        Optional.of(SessionSettings.build().sessionId(sessionId).create()) : Optional.empty();
                return this;
            }

            /**
             * Enables a session. This method will override settings provided by calls to the other overloads of
             * {@code useSession}.
             */
            public Builder useSession(final SessionSettings settings) {
                session = Optional.ofNullable(settings);
                return this;
            }

            public Settings create() {
                return new Settings(this);
            }

        }
    }

    /**
     * Settings for a {@link Client} that involve a session.
     */
    public static class SessionSettings {
        private final boolean manageTransactions;
        private final String sessionId;

        private SessionSettings(final Builder builder) {
            manageTransactions = builder.manageTransactions;
            sessionId = builder.sessionId;
        }

        /**
         * If enabled, transactions will be "managed" such that each request will represent a complete transaction.
         */
        public boolean manageTransactions() {
            return manageTransactions;
        }

        /**
         * Provides the identifier of the session.
         */
        public String getSessionId() {
            return sessionId;
        }

        public static SessionSettings.Builder build() {
            return new SessionSettings.Builder();
        }

        public static class Builder {
            private boolean manageTransactions = false;
            private String sessionId = UUID.randomUUID().toString();

            private Builder() {}

            /**
             * If enabled, transactions will be "managed" such that each request will represent a complete transaction.
             * By default this value is {@code false}.
             */
            public Builder manageTransactions(final boolean manage) {
                manageTransactions = manage;
                return this;
            }

            /**
             * Provides the identifier of the session. This value cannot be null or empty. By default it is set to
             * a random {@code UUID}.
             */
            public Builder sessionId(final String sessionId) {
                if (null == sessionId || sessionId.isEmpty())
                    throw new IllegalArgumentException("sessionId cannot be null or empty");
                this.sessionId = sessionId;
                return this;
            }

            public SessionSettings create() {
                return new SessionSettings(this);
            }
        }
    }
}<|MERGE_RESOLUTION|>--- conflicted
+++ resolved
@@ -670,19 +670,12 @@
 
         private ConnectionPool connectionPool;
 
-<<<<<<< HEAD
+        private final AtomicReference<CompletableFuture<Void>> closing = new AtomicReference<>(null);
+
         SessionedClient(final Cluster cluster, final Client.Settings settings) {
             super(cluster, settings);
             this.sessionId = settings.getSession().get().sessionId;
             this.manageTransactions = settings.getSession().get().manageTransactions;
-=======
-        private final AtomicReference<CompletableFuture<Void>> closing = new AtomicReference<>(null);
-
-        SessionedClient(final Cluster cluster, final String sessionId, final boolean manageTransactions) {
-            super(cluster);
-            this.sessionId = sessionId;
-            this.manageTransactions = manageTransactions;
->>>>>>> 6d14adb0
         }
 
         String getSessionId() {
