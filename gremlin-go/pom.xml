<!--
Licensed to the Apache Software Foundation (ASF) under one or more
contributor license agreements.  See the NOTICE file distributed with
this work for additional information regarding copyright ownership.
The ASF licenses this file to You under the Apache License, Version 2.0
(the "License"); you may not use this file except in compliance with
the License.  You may obtain a copy of the License at

  http://www.apache.org/licenses/LICENSE-2.0

Unless required by applicable law or agreed to in writing, software
distributed under the License is distributed on an "AS IS" BASIS,
WITHOUT WARRANTIES OR CONDITIONS OF ANY KIND, either express or implied.
See the License for the specific language governing permissions and
limitations under the License.
-->
<project xmlns="http://maven.apache.org/POM/4.0.0"
         xmlns:xsi="http://www.w3.org/2001/XMLSchema-instance"
         xsi:schemaLocation="http://maven.apache.org/POM/4.0.0 http://maven.apache.org/xsd/maven-4.0.0.xsd">
    <modelVersion>4.0.0</modelVersion>
    <parent>
        <groupId>org.apache.tinkerpop</groupId>
        <artifactId>tinkerpop</artifactId>
        <version>3.6.0-SNAPSHOT</version>
    </parent>
    <artifactId>gremlin-go</artifactId>
    <name>Apache TinkerPop :: Gremlin Go</name>
    <properties>
        <!-- provides a way to convert maven.test.skip value to skipTests for use in skipping go tests -->
        <maven.test.skip>false</maven.test.skip>
        <skipTests>${maven.test.skip}</skipTests>
        <TEST_TRANSACTIONS>false</TEST_TRANSACTIONS>
        <gremlin.server.dir>${project.parent.basedir}/gremlin-server</gremlin.server.dir>
    </properties>
    <build>
        <plugins>
            <!--
            there is no point to building/deploying the jvm stuff - there is no java source really - just poms
            -->
            <plugin>
                <groupId>org.apache.maven.plugins</groupId>
                <artifactId>maven-javadoc-plugin</artifactId>
                <configuration>
                    <skip>true</skip>
                </configuration>
            </plugin>
            <plugin>
                <groupId>org.apache.maven.plugins</groupId>
                <artifactId>maven-source-plugin</artifactId>
                <configuration>
                    <skipSource>true</skipSource>
                </configuration>
            </plugin>
            <plugin>
                <groupId>org.apache.maven.plugins</groupId>
                <artifactId>maven-install-plugin</artifactId>
                <configuration>
                    <skip>true</skip>
                </configuration>
            </plugin>
            <plugin>
                <groupId>org.apache.maven.plugins</groupId>
                <artifactId>maven-deploy-plugin</artifactId>
                <configuration>
                    <skip>true</skip>
                </configuration>
            </plugin>
        </plugins>
    </build>

    <profiles>
        <!-- Activates the testing of Go Docker -->
        <profile>
            <id>glv-go</id>
            <activation>
                <activeByDefault>false</activeByDefault>
                <file>
                    <exists>.glv</exists>
                </file>
            </activation>
            <build>
                <directory>${basedir}/target</directory>
                <finalName>${project.artifactId}-${project.version}</finalName>
                <plugins>
                    <plugin>
                        <artifactId>exec-maven-plugin</artifactId>
                        <groupId>org.codehaus.mojo</groupId>
                        <version>1.2.1</version>
                        <executions>
                            <execution>
                                <id>run integration tests</id>
                                <phase>verify</phase>
                                <goals>
                                    <goal>exec</goal>
                                </goals>
                                <configuration>
                                    <executable>docker-compose</executable>
                                    <arguments>
                                        <argument>up</argument>
                                        <argument>--exit-code-from</argument>
                                        <argument>gremlin-go-integration-tests</argument>
                                        <argument>gremlin-go-integration-tests</argument>
                                    </arguments>
                                </configuration>
                            </execution>
                            <execution>
                                <id>run godog tests</id>
                                <phase>verify</phase>
                                <goals>
                                    <goal>exec</goal>
                                </goals>
                                <configuration>
<<<<<<< HEAD
                                    <!--
                                    TODO: Temporarily skip until some gherkin issues are sorted here for 3.6.x:
                                    1. gherkin syntax now includes exception assertions with:
                                       - Then the traversal will raise an error
                                       - Then the traversal will raise an error with message <containing|starting|ending> text of "<expected-message>"
                                    2. There is now a test that includes some unicode - "g_V_hasXname_regexXTinkerUnicodeXX" and that seems to lead to compilation failures:
                                       gremlin-go-godog-tests          | Error: failed to compile tested package: /go_app/cucumber, reason: exit status 2, output: WORK=/tmp/go-build4146811523
                                       gremlin-go-godog-tests          | # gremlin-godog-tests [gremlin-godog-tests.test]
                                       gremlin-go-godog-tests          | ./gremlin.go:192: syntax error: unexpected *, expecting name or (
                                       gremlin-go-godog-tests          | ./gremlin.go:192: invalid character U+00A9 '©' in identifier
                                       gremlin-go-godog-tests          | ./gremlin.go:983:151: syntax error: unexpected literal 0, expecting comma or )
                                       gremlin-go-godog-tests          | ./gremlin.go:984:160: syntax error: unexpected literal 0, expecting comma or )
                                    -->
=======
>>>>>>> 8d915a99
                                    <skip>true</skip>
                                    <executable>docker-compose</executable>
                                    <arguments>
                                        <argument>up</argument>
                                        <argument>--exit-code-from</argument>
                                        <argument>gremlin-go-godog-tests</argument>
                                        <argument>gremlin-go-godog-tests</argument>
                                    </arguments>
                                </configuration>
                            </execution>
                            <execution>
                                <id>shutdown container</id>
                                <phase>verify</phase>
                                <configuration>
                                    <executable>docker-compose</executable>
                                    <arguments>
                                        <argument>down</argument>
                                    </arguments>
                                </configuration>
                            </execution>
                        </executions>
                    </plugin>
                    <plugin>
                        <groupId>org.codehaus.gmavenplus</groupId>
                        <artifactId>gmavenplus-plugin</artifactId>
                        <dependencies>
                            <dependency>
                                <groupId>org.apache.tinkerpop</groupId>
                                <artifactId>gremlin-server</artifactId>
                                <version>${project.version}</version>
                            </dependency>
                            <dependency>
                                <groupId>org.apache.tinkerpop</groupId>
                                <artifactId>gremlin-test</artifactId>
                                <version>${project.version}</version>
                            </dependency>
                            <dependency>
                                <groupId>org.apache.tinkerpop</groupId>
                                <artifactId>gremlin-language</artifactId>
                                <version>${project.version}</version>
                            </dependency>
                            <dependency>
                                <groupId>org.apache.tinkerpop</groupId>
                                <artifactId>neo4j-gremlin</artifactId>
                                <version>${project.version}</version>
                            </dependency>
                            <dependency>
                                <groupId>org.codehaus.groovy</groupId>
                                <artifactId>groovy-all</artifactId>
                                <version>${groovy.version}</version>
                                <type>pom</type>
                                <scope>runtime</scope>
                            </dependency>
                            <dependency>
                                <groupId>ch.qos.logback</groupId>
                                <artifactId>logback-classic</artifactId>
                                <version>${logback.version}</version>
                                <scope>runtime</scope>
                            </dependency>
                        </dependencies>
                        <executions>
                            <execution>
                                <id>generate-radish-support</id>
                                <phase>generate-sources</phase>
                                <goals>
                                    <goal>execute</goal>
                                </goals>
                                <configuration>
                                    <properties>
                                        <property>
                                            <name>projectBaseDir</name>
                                            <value>${project.basedir}/../</value>
                                        </property>
                                    </properties>
                                    <scripts>
                                        <script>${project.basedir}/build/generate.groovy</script>
                                    </scripts>
                                </configuration>
                            </execution>
                        </executions>
                    </plugin>
                </plugins>
            </build>
        </profile>
    </profiles>
</project><|MERGE_RESOLUTION|>--- conflicted
+++ resolved
@@ -110,7 +110,6 @@
                                     <goal>exec</goal>
                                 </goals>
                                 <configuration>
-<<<<<<< HEAD
                                     <!--
                                     TODO: Temporarily skip until some gherkin issues are sorted here for 3.6.x:
                                     1. gherkin syntax now includes exception assertions with:
@@ -124,8 +123,6 @@
                                        gremlin-go-godog-tests          | ./gremlin.go:983:151: syntax error: unexpected literal 0, expecting comma or )
                                        gremlin-go-godog-tests          | ./gremlin.go:984:160: syntax error: unexpected literal 0, expecting comma or )
                                     -->
-=======
->>>>>>> 8d915a99
                                     <skip>true</skip>
                                     <executable>docker-compose</executable>
                                     <arguments>
