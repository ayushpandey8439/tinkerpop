--- conflicted
+++ resolved
@@ -733,6 +733,7 @@
 |message_serializer |The message serializer implementation.|`gremlin_python.driver.serializer.GraphSONMessageSerializer`
 |password |The password to submit on requests that require authentication. |""
 |username |The username to submit on requests that require authentication. |""
+|session | A unique string-based identifier (typically a UUID) to enable a <<sessions,session-based connection>>. This is not a valid configuration for `DriverRemoteConnection`. |None
 |=========================================================
 
 === Traversal Strategies
@@ -806,42 +807,11 @@
 g.V(Bindings.of('id',4)).out('created').map(lambda: ("it.get().value('name').length()", "gremlin-groovy")).sum().toList()
 ----
 
-<<<<<<< HEAD
 ==== Native Python Lambdas
 
 To process lambdas in Python, the `GremlinJythonScriptEngine` must be enabled on the remote end. If that remote is
 Gremlin Server, then these instructions can help configuration it. As an example, the
 `conf/gremlin-server-modern-py.yaml` configuration maintains a `GremlinJythonScriptEngine`.
-=======
-=== Submit Gremlin Scripts
-
-Additionally, you can also send parametrized Gremlin scripts to the server as strings:
-
-[source,python]
-----
-client = Client('ws://localhost:8182/gremlin', 'g')
-client.submit('x + x', {'x': 2}).all().result()
-----
-
-It is also possible to initialize the `Client` to use <<sessions,sessions>>:
-
-[source,python]
-----
-client = Client('ws://localhost:8182/gremlin', 'g', session=str(uuid.uuid4()))
-----
-
-With this configuration, the state of variables within scripts are preserved between requests.
-
-[[gremlin-DotNet]]
-== Gremlin.Net
-
-image:gremlin-dotnet-logo.png[width=371,float=right] Apache TinkerPop's Gremlin.Net implements Gremlin within the C#
-language. It targets .NET Standard and can therefore be used on different operating systems and with different .NET
-frameworks, such as .NET Framework and link:https://www.microsoft.com/net/core[.NET Core]. Since the C# syntax is very
-similar to that of Java, it should be very easy to switch between Gremlin-Java and Gremlin.Net. The only major
-syntactical difference is that all method names in Gremlin.Net use PascalCase as opposed to camelCase in Gremlin-Java
-in order to comply with .NET conventions.
->>>>>>> b8c750e7
 
 [source,bash]
 ----
@@ -1172,7 +1142,6 @@
 instance created, it will help to fully define the closure in the lambda expression - so rather than
 `Lambda.Groovy("it.get().value('name'))`, prefer `Lambda.Groovy("x -> x.get().value('name'))`.
 
-<<<<<<< HEAD
 === Submitting Scripts
 
 WARNING: TinkerPop does not recommend submitting script-based requests and generally continues to support this feature
@@ -1191,6 +1160,14 @@
 [source,csharp]
 ----
 include::../../../gremlin-dotnet/test/Gremlin.Net.IntegrationTest/Docs/Reference/GremlinVariantsTests.cs[tags=submittingScriptsWithAuthentication]
+----
+
+It is also possible to initialize the `Client` to use <<sessions,sessions>>:
+
+[source,csharp]
+----
+var gremlinServer = new GremlinServer("localhost", 8182);
+var client = new GremlinClient(gremlinServer, sessionId: Guid.NewGuid().ToString()))
 ----
 
 [[gremlin-net-dsl]]
@@ -1248,32 +1225,6 @@
 
 [source,shell]
 dotnet new gremlin -o MyFirstGremlinProject
-=======
-=== Submit Gremlin Scripts
-
-Additionally, you can also send parametrized Gremlin scripts to the server as strings:
-
-[source,csharp]
-----
-var gremlinServer = new GremlinServer("localhost", 8182);
-using (var gremlinClient = new GremlinClient(gremlinServer))
-{
-    var bindings = new Dictionary<string, object> {{"a", a}, {"b", b}};
-    var response =
-        await gremlinClient.SubmitWithSingleResultAsync<int>("a + b", bindings);
-}
-----
-
-It is also possible to initialize the `Client` to use <<sessions,sessions>>:
-
-[source,csharp]
-----
-var gremlinServer = new GremlinServer("localhost", 8182);
-var client = new GremlinClient(gremlinServer, sessionId: Guid.NewGuid().ToString()))
-----
-
-With this configuration, the state of variables within scripts are preserved between requests.
->>>>>>> b8c750e7
 
 [[gremlin-javascript]]
 == Gremlin-JavaScript
