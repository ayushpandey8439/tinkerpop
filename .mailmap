# --------------------------------------------------------------------------
# maps log commit email addresses to user names so that they properly report
# for release notes with: git shortlog -sn
# --------------------------------------------------------------------------
Stephen Mallette                 <spmallette@users.noreply.github.com>
Stephen Mallette                 <spmallette@gmail.com>
Stephen Mallette                 <spmva@genoprime.com>
<<<<<<< HEAD
=======
Stephen Mallette                 <spmva@genprime.com>
>>>>>>> f2a6bd0d
Florian Hockmann                 <fh@florian-hockmann.de>
Jason Plurad                     <pluradj@us.ibm.com>
Otavio Santana                   <otaviopolianasantana@gmail.com>
Harsh Thakkar                    <harsh9t@gmail.com>
HadoopMarc                       <vtslab@xs4all.nl>
Bryn Cooke                       <bryncooke@gmail.com>
Marko A. Rodriguez               <okram@apache.org>
Bob Briody                       <bob@thinkaurelius.com>
Bob Briody                       <bob.briody@datastax.com>
Matt Frantz                      <mfrantz@redsealnetworks.com>
<|MERGE_RESOLUTION|>--- conflicted
+++ resolved
@@ -5,10 +5,7 @@
 Stephen Mallette                 <spmallette@users.noreply.github.com>
 Stephen Mallette                 <spmallette@gmail.com>
 Stephen Mallette                 <spmva@genoprime.com>
-<<<<<<< HEAD
-=======
 Stephen Mallette                 <spmva@genprime.com>
->>>>>>> f2a6bd0d
 Florian Hockmann                 <fh@florian-hockmann.de>
 Jason Plurad                     <pluradj@us.ibm.com>
 Otavio Santana                   <otaviopolianasantana@gmail.com>
